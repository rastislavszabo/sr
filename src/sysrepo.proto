/**
 * @file sysreo.proto
 * @author Rastislav Szabo <raszabo@cisco.com>, Lukas Macko <lmacko@cisco.com>
 * @brief Definition of sysrepo GPB messages used as the API for the
 * communication between sysrepo engine and sysrepo client library.
 *
 * @copyright
 * Copyright 2016 Cisco Systems, Inc.
 *
 * Licensed under the Apache License, Version 2.0 (the "License");
 * you may not use this file except in compliance with the License.
 * You may obtain a copy of the License at
 *
 *    http://www.apache.org/licenses/LICENSE-2.0
 *
 * Unless required by applicable law or agreed to in writing, software
 * distributed under the License is distributed on an "AS IS" BASIS,
 * WITHOUT WARRANTIES OR CONDITIONS OF ANY KIND, either express or implied.
 * See the License for the specific language governing permissions and
 * limitations under the License.
 */

syntax="proto2";
package sr;

/**
 * @brief Value of an item stored (or to be stored) in the datastore.
 * Can be mapped to sr_val_t data structure from sysrepo library API.
 */
message Value {
  enum Types {
    LIST = 1;
    CONTAINER = 2;
    CONTAINER_PRESENCE = 3;
    LEAF_EMPTY = 4;

    BINARY = 10;
    BITS = 11;
    BOOL = 12;
    DECIMAL64 = 13;
    ENUM = 14;
    IDENTITYREF = 15;
    INSTANCEID = 16;
    INT8 = 17;
    INT16 = 18;
    INT32 = 19;
    INT64 = 20;
    LEAFREF = 21;
    STRING = 22;
    UINT8 = 23;
    UINT16 = 24;
    UINT32 = 25;
    UINT64 = 26;
  }

  required string xpath = 1;
  required Types type = 2;
  required bool dflt = 3;

  optional string binary_val = 10;
  optional string bits_val = 11;
  optional bool bool_val = 12;
  optional double decimal64_val = 13;
  optional string enum_val = 14;
  optional string identityref_val = 15;
  optional string instanceid_val = 16;
  optional int32 int8_val = 17;
  optional int32 int16_val = 18;
  optional int32 int32_val = 19;
  optional int64 int64_val = 20;
  optional string leafref_val = 21;
  optional string string_val = 22;
  optional uint32 uint8_val = 23;
  optional uint32 uint16_val = 24;
  optional uint32 uint32_val = 25;
  optional uint64 uint64_val = 26;
}

message Error {
  optional string message = 1;
  optional string xpath = 2;
}

////////////////////////////////////////////////////////////////////////////////
// Connection / Session Management
////////////////////////////////////////////////////////////////////////////////

/**
 * @brief Datastore on which the configuration session will operate.
 */
enum DataStore {
  STARTUP = 1;
  RUNNING = 2;
  CANDIDATE = 3;
}

/**
 * @brief Flags used to override default session handling.
 */
enum SessionFlags {
  SESS_DEFAULT      = 0x00;   /**< Default (normal) session behavior. */
  SESS_CONFIG_ONLY  = 0x01;   /**< Session will process only configuration data (e.g. sysrepo won't
                                   return any state data by ::sr_get_items / ::sr_get_items_iter calls). */
  SESS_NOTIFICATION = 0x400;  /**< Notification session (internal type of session). */
}

/**
 * @brief Request for starting a session. Sent by sr_session_start API call.
 */
message SessionStartReq {
  required DataStore datastore = 1;
  optional string user_name = 2;
  required uint32 options = 3;
}

/**
 * @brief Response to session_start request.
 */
message SessionStartResp {
  required uint32 session_id = 1;
}

/**
 * @brief Request for stopping the session. Sent by sr_session_stop API call.
 */
message SessionStopReq {
  required uint32 session_id = 1;
}

/**
 * @brief Response to session_stop request.
 */
message SessionStopResp {
  required uint32 session_id = 1;
}

/**
 * @brief Refreshes configuration data cached within the session.
 * Sent by sr_session_data_refresh API call.
 */
message SessionRefreshReq {
}

/**
 * @brief Response to sr_session_data_refresh request.
 */
message SessionRefreshResp {
  repeated Error errors = 1;
}

/**
 * @brief Changes the datastore to which the session is tied to.
 */
message SessionSwitchDsReq {
  required DataStore datastore = 1;
}

/**
 * @brief Response to sr_session_switch_ds request.
 */
message SessionSwitchDsResp {

}

////////////////////////////////////////////////////////////////////////////////
// Data Retrieval API (get / get-config functionality)
////////////////////////////////////////////////////////////////////////////////

message Schema_rev {
  optional string revision = 1;         /**< Latest revision date of the module. */
  optional string file_path_yang = 2;   /**< Absolute path to file where the schema is stored (YANG format). */
  optional string file_path_yin  = 3;   /**< Absolute path to file where the schema is stored (.yin format). */
}

message Schema_submodule {
  required string submodule_name = 1;   /**< Submodule name */
  required Schema_rev revision = 2;     /**< Revision of the submodule */
}
/**
 * @brief Information about a schema installed in sysrepo datastore.
 */
message Schema {
  required string module_name = 1;           /**< Name of the module. */
  required string ns = 2;                    /**< Namespace of the module. */
  required string prefix = 3;                /**< Prefix of he module. */

  required Schema_rev revision = 4;          /**< Revision of the module*/
  repeated Schema_submodule submodules = 5;  /**< Submodules */

  repeated string enabled_features = 6;       /**< Features enabled for the module */
}

/**
 * @brief Retrieves an array of schemas installed in the sysrepo datastore.
 * Sent by sr_list_schemas API call.
 */
message ListSchemasReq {
}

/**
 * @brief Response to sr_list_schemas request.
 */
message ListSchemasResp {
  repeated Schema schemas = 1;
}

/**
 * @brief Retrieves the content of specified schema file.
 * Sent by sr_get_schema API call.
 */
message GetSchemaReq {
  required string module_name = 1;
  optional string revision = 2;
  optional string submodule_name = 3;
  required bool yang_format = 4;
}

/**
 * @brief Response to sr_get_schema request.
 */
message GetSchemaResp {
  required string schema_content = 1;
}

/**
 * @brief Retrieves a single data element stored under provided path.
 * Sent by sr_get_item API call.
 */
message GetItemReq {
  required string xpath = 1;
}

/**
 * @brief Response to get_item request.
 */
message GetItemResp {
  optional Value value = 1;
}

/**
 * @brief Retrieves an array of data elements stored under provided path.
 * Sent by sr_get_items and sr_get_items_iter API calls.
 */
message GetItemsReq {
  required string xpath = 1;

  /*
   * The options below are applicable only for sr_get_items_iter
   * (not set by sr_get_items).
   */
  optional uint32 limit = 2;
  optional uint32 offset = 3;
}

/**
 * @brief Response to get_items / sr_get_items_iter request.
 */
message GetItemsResp {
  repeated Value values = 1;
}

////////////////////////////////////////////////////////////////////////////////
// Data Manipulation API (edit-config functionality)
////////////////////////////////////////////////////////////////////////////////

/**
 * @brief Flags used to override default behavior of data manipulation calls.
 */
enum EditFlags {
  EDIT_DEFAULT       = 0x00;  /**< Default behavior - recursive and non-strict. */
  EDIT_NON_RECURSIVE = 0x01;  /**< Non-recursive behavior:
                                   by ::SetItemReq, all preceding nodes (parents) of the identified element must exist,
                                   by ::DeleteItemReq xpath must not identify an non-empty list or non-empty container. */
  EDIT_STRICT        = 0x02;  /**< Strict behavior:
                                   by ::SetItemReq the identified element must not exist (similar to netconf create operation),
                                   by ::DeleteItemReq the identified element must exist (similar to netconf delete operation). */
}

/**
 * @brief Sets the value of the leaf, leaf-list or presence container.
 * Sent by sr_set_item API call.
 */
message SetItemReq {
  required string xpath = 1;
  optional Value value = 2;
  required uint32 options = 3;  /**< Bitwise OR of EditFlags */
}

/**
 * @brief Response to sr_set_item request.
 */
message SetItemResp {
}

/**
 * @brief Deletes the nodes under the specified xpath.
 * Sent by sr_delete_item API call.
 */
message DeleteItemReq {
  required string xpath = 1;
  required uint32 options = 3;  /**< Bitwise OR of EditFlags */
}

/**
 * @brief Response to sr_delete_item request.
 */
message DeleteItemResp {
}

/**
 * @brief Move the instance of an ordered list in specified direction.
 * Sent by sr_move_item API call.
 */
message MoveItemReq {
  enum MovePosition {
    BEFORE = 1;
    AFTER = 2;
    FIRST = 3;
    LAST = 4;
  }
  required string xpath = 1;
  required MovePosition position = 2;
  optional string relative_item = 3;
}

/**
 * @brief Response to sr_move_item request.
 */
message MoveItemResp {
}

/**
 * @brief Perform the validation of changes made in current session, but do not
 * commit nor discard them. Sent by sr_validate API call.
 */
message ValidateReq {
}

/**
 * @brief Response to sr_validate request.
 */
message ValidateResp {
  repeated Error errors = 1;
}

/**
 * @brief Apply changes made in current session.
 * Sent by sr_commit API call.
 */
message CommitReq {
}

/**
 * @brief Response to sr_commit request.
 */
message CommitResp {
  repeated Error errors = 1;
}

/**
 * @brief Discard non-committed changes made in current session.
 * Sent by sr_discard_changes API call.
 */
message DiscardChangesReq {
}

/**
 * @brief Response to sr_discard_changes request.
 */
message DiscardChangesResp {
}

/**
 * @brief Replaces an entire configuration datastore  with the contents of
 * another complete configuration datastore. Sent by sr_copy_config request.
 */
message CopyConfigReq {
  required DataStore src_datastore = 1;
  required DataStore dst_datastore = 2;
  optional string module_name = 3;  /**< If not specified, the operation is performed on all
                                         modules that are currently active in the source datastore */
}

/**
 * @brief Response to sr_copy_config request.
 */
message CopyConfigResp {
}

////////////////////////////////////////////////////////////////////////////////
// Locking API
////////////////////////////////////////////////////////////////////////////////

/**
 * @brief Locks specified data model or the datastore which the session is tied to.
 * Sent by sr_lock_datastore and sr_lock_model API calls.
 */
message LockReq {
  optional string module_name = 1;  /**< If module name is not set, LockReq locks whole datastore. */
}

/**
 * @brief Response to sr_lock_datastore or sr_lock_model request.
 */
message LockResp {
}

/**
 * @brief Unlocks specified data model or the datastore which the session is tied to.
 * Sent by sr_unlock_datastore and sr_unlock_model API calls.
 */
message UnlockReq {
  optional string module_name = 1;  /**< If module name is not set, UnlockReq unlocks whole datastore. */
}

/**
 * @brief Response to sr_lock_datastore or sr_lock_model request.
 */
message UnlockResp {
}


////////////////////////////////////////////////////////////////////////////////
// Data modules handling API - internal, not exposed to the public API
////////////////////////////////////////////////////////////////////////////////

/**
 * @brief Requests installation / uinstallation of specified YANG model.
 * Sent by sr_module_install internal API calls.
 */
message ModuleInstallReq {
  optional string module_name = 1;
  optional string revision = 2;
  required bool installed = 3;
}

/**
 * @brief Response to sr_module_install request.
 */
message ModuleInstallResp {
}

/**
 * @brief Requests enabling / disabling of specified YANG feature within the
 * YANG model. Sent by sr_feature_enable internal API calls.
 */
message FeatureEnableReq {
  required string module_name = 1;
  required string feature_name = 2;
  required bool enabled = 3;
}

/**
 * @brief Response to sr_feature_enable request.
 */
message FeatureEnableResp {
}


////////////////////////////////////////////////////////////////////////////////
// Notification API - !!! EXPERIMENTAL !!!
////////////////////////////////////////////////////////////////////////////////

enum SubscriptionType {
  MODULE_INSTALL_SUBS = 1;
  FEATURE_ENABLE_SUBS = 2;
  MODULE_CHANGE_SUBS = 3;
  SUBTREE_CHANGE_SUBS = 4;

  RPC_SUBS = 10;
  HELLO_SUBS = 20;           /**< Used only internally to test for inactive notification subscriptions. */
}

enum NotificationEvent {
  VERIFY_EV = 1;
  NOTIFY_EV = 2;
}

message SubscribeReq {
  required SubscriptionType type = 1;

  required string destination = 2;
  required uint32 subscription_id = 3;

  optional string module_name = 4;
  optional string xpath = 5;

  optional NotificationEvent notif_event = 10;
  optional uint32 priority = 11;
  optional bool enable_running = 12;
}

message SubscribeResp {
}

message UnsubscribeReq {
  required SubscriptionType type = 1;

  required string destination = 2;
  required uint32 subscription_id = 3;

  optional string module_name = 4;
}

message UnsubscribeResp {
}

/**
 * @brief Checks whether the module has any enabled subtree.
 * Sent by sr_check_enabled_running.
 */
message CheckEnabledRunningReq {
  required string module_name = 1;
}

message CheckEnabledRunningResp {
  required bool enabled = 1;
}

message ModuleInstallNotification {
  optional string module_name = 1;
  optional string revision = 2;
  required bool installed = 3;
}

message FeatureEnableNotification {
  required string module_name = 1;
  required string feature_name = 2;
  required bool enabled = 3;
}

message ModuleChangeNotification {
  required NotificationEvent event = 1;
  required string module_name = 2;
}

message SubtreeChangeNotification {
  required NotificationEvent event = 1;
  required string xpath = 2;
}

enum ChangeOperation {
   CREATED = 1;
   MODIFIED = 2;
   DELETED = 3;
   MOVED = 4;
}

message Change {
    required ChangeOperation changeOperation = 1;
    optional Value new_value = 2;
    optional Value old_value = 3;
}

/**
 * @brief Retrieves an array of changes made under provided path.
 * Sent by sr_get_changes_iter or sr_get_change_next API calls.
 */
message GetChangesReq {
  required string xpath = 1;
  required uint32 limit = 2;
  required uint32 offset = 3;
}

/**
 * @brief Response to get_changes request.
 */
message GetChangesResp {
  repeated Change changes = 1;
}


////////////////////////////////////////////////////////////////////////////////
// RPC API - !!! EXPERIMENTAL !!!
////////////////////////////////////////////////////////////////////////////////

message RPCReq {
  required string xpath = 1;
  repeated Value input = 2;

  optional string subscriber_address = 10;
  optional uint32 subscription_id = 11;
  optional uint32 session_id = 12;
}

message RPCResp {
  required string xpath = 1;
  repeated Value output = 2;

  optional uint32 session_id = 10;
}


////////////////////////////////////////////////////////////////////////////////
// Sysrepo Engine internal messages
////////////////////////////////////////////////////////////////////////////////

message UnsubscribeDestinationReq {
  required string destination = 1;
}


////////////////////////////////////////////////////////////////////////////////
// Sysrepo Engine API umbrella messages
////////////////////////////////////////////////////////////////////////////////

/**
 * @brief Requested operation.
 */
enum Operation {
  SESSION_START = 10;
  SESSION_STOP = 11;
  SESSION_REFRESH = 12;
  SESSION_SWITCH_DS = 13;

  LIST_SCHEMAS = 20;
  GET_SCHEMA = 21;
  MODULE_INSTALL = 22;
  FEATURE_ENABLE = 23;

  GET_ITEM = 30;
  GET_ITEMS = 31;

  SET_ITEM = 40;
  DELETE_ITEM = 41;
  MOVE_ITEM = 42;

  VALIDATE = 50;
  COMMIT = 51;
  DISCARD_CHANGES = 52;
  COPY_CONFIG = 53;

  LOCK = 60;
  UNLOCK = 61;

  SUBSCRIBE = 70;
  UNSUBSCRIBE = 71;
<<<<<<< HEAD
  CHECK_ENABLED_RUNNING = 72;
=======
  GET_CHANGES = 72;
>>>>>>> 35631334

  RPC = 80;

  UNSUBSCRIBE_DESTINATION = 101;
}

/**
 * @brief Request for an operation.
 */
message Request {
  required Operation operation = 1;

  optional SessionStartReq session_start_req = 10;
  optional SessionStopReq session_stop_req = 11;
  optional SessionRefreshReq session_refresh_req = 12;
  optional SessionSwitchDsReq session_switch_ds_req =13;

  optional ListSchemasReq list_schemas_req = 20;
  optional GetSchemaReq get_schema_req = 21;
  optional ModuleInstallReq module_install_req = 22;
  optional FeatureEnableReq feature_enable_req = 23;

  optional GetItemReq get_item_req = 30;
  optional GetItemsReq get_items_req = 31;

  optional SetItemReq set_item_req = 40;
  optional DeleteItemReq delete_item_req = 41;
  optional MoveItemReq move_item_req = 42;

  optional ValidateReq validate_req = 50;
  optional CommitReq commit_req = 51;
  optional DiscardChangesReq discard_changes_req = 52;
  optional CopyConfigReq copy_config_req = 53;

  optional LockReq lock_req = 60;
  optional UnlockReq unlock_req = 61;

  optional SubscribeReq subscribe_req = 70;
  optional UnsubscribeReq unsubscribe_req = 71;
<<<<<<< HEAD
  optional CheckEnabledRunningReq check_enabled_running_req = 72;
=======
  optional GetChangesReq get_changes_req = 72;
>>>>>>> 35631334

  optional RPCReq rpc_req = 80;
}

/**
 * @brief Response to the received request.
 */
message Response {
  required Operation operation = 1;
  required uint32 result = 2;  /**< Result of the operation. 0 on success, non-zero values map to sr_error_t enum in sysrepo.h. */
  optional Error error = 3;    /**< Additional error information. */

  optional SessionStartResp session_start_resp = 10;
  optional SessionStopResp session_stop_resp = 11;
  optional SessionRefreshResp session_refresh_resp = 12;
  optional SessionSwitchDsResp session_switch_ds_resp = 13;

  optional ListSchemasResp list_schemas_resp = 20;
  optional GetSchemaResp get_schema_resp = 21;
  optional ModuleInstallResp module_install_resp = 22;
  optional FeatureEnableResp feature_enable_resp = 23;

  optional GetItemResp get_item_resp = 30;
  optional GetItemsResp get_items_resp = 31;

  optional SetItemResp set_item_resp = 40;
  optional DeleteItemResp delete_item_resp = 41;
  optional MoveItemResp move_item_resp = 42;

  optional ValidateResp validate_resp = 50;
  optional CommitResp commit_resp = 51;
  optional DiscardChangesResp discard_changes_resp = 52;
  optional CopyConfigResp copy_config_resp = 53;

  optional LockResp lock_resp = 60;
  optional UnlockResp unlock_resp = 61;

  optional SubscribeResp subscribe_resp = 70;
  optional UnsubscribeResp unsubscribe_resp = 71;
<<<<<<< HEAD
  optional CheckEnabledRunningResp check_enabled_running_resp = 72;
=======
  optional GetChangesResp get_changes_resp = 72;
>>>>>>> 35631334

  optional RPCResp rpc_resp = 80;
}

/**
 * @brief Notification about an event that occurred in the datastore.
 */
message Notification {
  required SubscriptionType type = 1;
  required string destination_address = 2;
  required string source_address = 3;
  required uint32 source_pid = 4;
  required uint32 subscription_id = 5;

  optional ModuleInstallNotification module_install_notif = 10;
  optional FeatureEnableNotification feature_enable_notif = 11;
  optional ModuleChangeNotification module_change_notif = 12;
  optional SubtreeChangeNotification subtree_change_notif = 13;
}

/**
 * @brief Internal request sent by sysrepo. Should not be used from the public API.
 */
message InternalRequest {
  required Operation operation = 1;

  optional UnsubscribeDestinationReq unsubscribe_dst_req = 10;
}

/**
 * @brief Umbrella sysrepo message used for communication between sysrepo
 * engine and client library.
 */
message Msg {
  /**
   * @brief Type of the message.
   */
  enum MsgType {
    REQUEST = 1;           /**< The message is a request. */
    RESPONSE = 2;          /**< The message is a response to the request. */
    NOTIFICATION = 3;      /**< The message is a notification. */
    INTERNAL_REQUEST = 4;  /**< The message is an internal request, should not be used from the public API. */
  }

  required MsgType type = 1;                      /**< Indicates type of the message. */
  required uint32 session_id = 2;                 /**< Session identifier. Can be 0 (value is ignored) for session_start request. */

  optional Request request = 3;                   /**< Filled in in case of type == REQUEST. */
  optional Response response = 4;                 /**< Filled in in case of type == RESPONSE. */
  optional Notification notification = 5;         /**< Filled in in case of type == NOTIFICATION. */
  optional InternalRequest internal_request = 6;  /**< Filled in in case of type == INTERNAL. */
}<|MERGE_RESOLUTION|>--- conflicted
+++ resolved
@@ -635,11 +635,8 @@
 
   SUBSCRIBE = 70;
   UNSUBSCRIBE = 71;
-<<<<<<< HEAD
   CHECK_ENABLED_RUNNING = 72;
-=======
-  GET_CHANGES = 72;
->>>>>>> 35631334
+  GET_CHANGES = 73;
 
   RPC = 80;
 
@@ -679,11 +676,8 @@
 
   optional SubscribeReq subscribe_req = 70;
   optional UnsubscribeReq unsubscribe_req = 71;
-<<<<<<< HEAD
   optional CheckEnabledRunningReq check_enabled_running_req = 72;
-=======
-  optional GetChangesReq get_changes_req = 72;
->>>>>>> 35631334
+  optional GetChangesReq get_changes_req = 73;
 
   optional RPCReq rpc_req = 80;
 }
@@ -723,11 +717,8 @@
 
   optional SubscribeResp subscribe_resp = 70;
   optional UnsubscribeResp unsubscribe_resp = 71;
-<<<<<<< HEAD
   optional CheckEnabledRunningResp check_enabled_running_resp = 72;
-=======
-  optional GetChangesResp get_changes_resp = 72;
->>>>>>> 35631334
+  optional GetChangesResp get_changes_resp = 73;
 
   optional RPCResp rpc_resp = 80;
 }
