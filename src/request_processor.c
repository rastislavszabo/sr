/**
 * @file request_processor.c
 * @author Rastislav Szabo <raszabo@cisco.com>, Lukas Macko <lmacko@cisco.com>,
 *         Milan Lenco <milan.lenco@pantheon.tech>
 * @brief Implementation of Sysrepo's Request Processor.
 *
 * @copyright
 * Copyright 2015 Cisco Systems, Inc.
 *
 * Licensed under the Apache License, Version 2.0 (the "License");
 * you may not use this file except in compliance with the License.
 * You may obtain a copy of the License at
 *
 *    http://www.apache.org/licenses/LICENSE-2.0
 *
 * Unless required by applicable law or agreed to in writing, software
 * distributed under the License is distributed on an "AS IS" BASIS,
 * WITHOUT WARRANTIES OR CONDITIONS OF ANY KIND, either express or implied.
 * See the License for the specific language governing permissions and
 * limitations under the License.
 */

#include <time.h>
#include <unistd.h>
#include <inttypes.h>
#include <pthread.h>

#include "sr_common.h"
#include "access_control.h"
#include "connection_manager.h"
#include "notification_processor.h"
#include "data_manager.h"
#include "rp_internal.h"
#include "rp_dt_get.h"
#include "rp_dt_edit.h"

#define RP_INIT_REQ_QUEUE_SIZE   10  /**< Initial size of the request queue. */
#define RP_OPER_DATA_REQ_TIMEOUT 2   /**< Timeout (in seconds) for processing of a request that includes operational data. */

/*
 * Attributes that can significantly affect performance of the threadpool.
 */
#define RP_REQ_PER_THREADS 2           /**< Number of requests that can be WAITING in queue per each thread before waking up another thread. */
#define RP_THREAD_SPIN_TIMEOUT 500000  /**< Time in nanoseconds (500000 equals to a half of a millisecond).
                                            Enables thread spinning if a thread needs to be woken up again in less than this timeout. */
#define RP_THREAD_SPIN_MIN 1000        /**< Minimum number of cycles that a thread will spin before going to sleep, if spin is enabled. */
#define RP_THREAD_SPIN_MAX 1000000     /**< Maximum number of cycles that a thread can spin before going to sleep. */

/**
 * @brief Request context (for storing requests inside of the request queue).
 */
typedef struct rp_request_s {
    rp_session_t *session;  /**< Request Processor's session. */
    Sr__Msg *msg;           /**< Message to be processed. */
} rp_request_t;

/**
 * @brief Copy errors saved in the Data Manager session into the GPB response.
 */
static int
rp_resp_fill_errors(Sr__Msg *msg, dm_session_t *dm_session)
{
    CHECK_NULL_ARG2(msg, dm_session);
    int rc = SR_ERR_OK;

    if (!dm_has_error(dm_session)) {
        return SR_ERR_OK;
    }

    msg->response->error = calloc(1, sizeof(Sr__Error));
    if (NULL == msg->response->error) {
        SR_LOG_ERR_MSG("Memory allocation failed");
        return SR_ERR_NOMEM;
    }
    sr__error__init(msg->response->error);
    rc = dm_copy_errors(dm_session, &msg->response->error->message, &msg->response->error->xpath);
    return rc;
}

/**
 * @brief Verifies that the requested commit context still exists. Copies data tree from commit context to the session if
 * needed.
 */
static int
rp_check_notif_session(rp_ctx_t *rp_ctx, rp_session_t *session, Sr__Msg *msg)
{
    int rc = SR_ERR_OK;
    dm_commit_context_t *c_ctx = NULL;
    char *module_name = NULL;
    const char *xpath = NULL;
    dm_commit_ctxs_t *dm_ctxs = NULL;
    uint32_t id = session->commit_id;

    rc = dm_get_commit_ctxs(rp_ctx->dm_ctx, &dm_ctxs);
    CHECK_RC_MSG_RETURN(rc, "Get commit ctx failed");
    pthread_rwlock_rdlock(&dm_ctxs->lock);

    rc = dm_get_commit_context(rp_ctx->dm_ctx, id, &c_ctx);
    CHECK_RC_MSG_GOTO(rc, cleanup, "Get commit context failed");
    if (NULL == c_ctx) {
        SR_LOG_ERR("Commit context with id %d can not be found", id);
        dm_report_error(session->dm_session, "Commit data are not available anymore", NULL, SR_ERR_INTERNAL);
        goto cleanup;
    }

    if (SR__OPERATION__GET_ITEM == msg->request->operation) {
        xpath = msg->request->get_item_req->xpath;
    } else if (SR__OPERATION__GET_ITEMS == msg->request->operation) {
        xpath = msg->request->get_items_req->xpath;
    } else if (SR__OPERATION__GET_CHANGES == msg->request->operation) {
        xpath = msg->request->get_changes_req->xpath;
    } else {
        SR_LOG_WRN_MSG("Check notif session called for unknown operation");
    }

    rc = sr_copy_first_ns(xpath, &module_name);
    CHECK_RC_LOG_GOTO(rc, cleanup, "Copy first ns failed for xpath %s", xpath);

    /* copy requested model from commit context */
    rc = dm_copy_if_not_loaded(rp_ctx->dm_ctx,  c_ctx->session, session->dm_session, module_name);

cleanup:
    free(module_name);
    pthread_rwlock_unlock(&dm_ctxs->lock);
    return rc;
}

/**
 * @brief Sets a timeout for processing of a operational data request.
 */
static int
rp_set_oper_request_timeout(rp_ctx_t *rp_ctx, rp_session_t *session, Sr__Msg *request, uint32_t timeout)
{
    Sr__Msg *msg = NULL;
    int rc = SR_ERR_OK;

    CHECK_NULL_ARG3(rp_ctx, session, request);

    SR_LOG_DBG("Setting up a timeout for op. data request (%"PRIu32" seconds).", timeout);

    rc = sr_gpb_internal_req_alloc(SR__OPERATION__OPER_DATA_TIMEOUT, &msg);
    if (SR_ERR_OK == rc) {
        msg->session_id = session->id;
        msg->internal_request->oper_data_timeout_req->request_id = (intptr_t)request;
        msg->internal_request->postpone_timeout = timeout;
        msg->internal_request->has_postpone_timeout = true;
        rc = cm_msg_send(rp_ctx->cm_ctx, msg);
    }

    if (SR_ERR_OK != rc) {
        SR_LOG_ERR("Unable to setup a timeout for op. data request: %s.", sr_strerror(rc));
    }

    return rc;
}

/**
 * @brief Processes a list_schemas request.
 */
static int
rp_list_schemas_req_process(const rp_ctx_t *rp_ctx, const rp_session_t *session, Sr__Msg *msg)
{
    Sr__Msg *resp = NULL;
    sr_schema_t *schemas = NULL;
    size_t schema_cnt = 0;
    int rc = SR_ERR_OK;

    CHECK_NULL_ARG5(rp_ctx, session, msg, msg->request, msg->request->list_schemas_req);

    SR_LOG_DBG_MSG("Processing list_schemas request.");

    /* allocate the response */
    rc = sr_gpb_resp_alloc(SR__OPERATION__LIST_SCHEMAS, session->id, &resp);
    if (SR_ERR_OK != rc) {
        SR_LOG_ERR_MSG("Cannot allocate list_schemas response.");
        return SR_ERR_NOMEM;
    }

    /* retrieve schemas from DM */
    rc = dm_list_schemas(rp_ctx->dm_ctx, session->dm_session, &schemas, &schema_cnt);

    /* copy schemas to response */
    if (SR_ERR_OK == rc) {
        rc = sr_schemas_sr_to_gpb(schemas, schema_cnt, &resp->response->list_schemas_resp->schemas);
    }
    if (SR_ERR_OK == rc) {
        resp->response->list_schemas_resp->n_schemas = schema_cnt;
    }
    sr_free_schemas(schemas, schema_cnt);

    /* set response result code */
    resp->response->result = rc;

    /* send the response */
    rc = cm_msg_send(rp_ctx->cm_ctx, resp);

    return rc;
}

/**
 * @brief Processes a get_schema request.
 */
static int
rp_get_schema_req_process(const rp_ctx_t *rp_ctx, const rp_session_t *session, Sr__Msg *msg)
{
    Sr__Msg *resp = NULL;
    int rc = SR_ERR_OK;

    CHECK_NULL_ARG5(rp_ctx, session, msg, msg->request, msg->request->get_schema_req);

    SR_LOG_DBG_MSG("Processing get_schema request.");

    /* allocate the response */
    rc = sr_gpb_resp_alloc(SR__OPERATION__GET_SCHEMA, session->id, &resp);
    if (SR_ERR_OK != rc) {
        SR_LOG_ERR_MSG("Cannot allocate get_schema response.");
        return SR_ERR_NOMEM;
    }

    /* set response result code */
    resp->response->result = dm_get_schema(rp_ctx->dm_ctx,
            msg->request->get_schema_req->module_name,
            msg->request->get_schema_req->revision,
            msg->request->get_schema_req->submodule_name,
            msg->request->get_schema_req->yang_format,
            &resp->response->get_schema_resp->schema_content);

    /* send the response */
    rc = cm_msg_send(rp_ctx->cm_ctx, resp);

    return rc;
}

/**
 * @brief Processes a module_install request.
 */
static int
rp_module_install_req_process(const rp_ctx_t *rp_ctx, const rp_session_t *session, Sr__Msg *msg)
{
    Sr__Msg *resp = NULL;
    int rc = SR_ERR_OK, oper_rc = SR_ERR_OK;

    CHECK_NULL_ARG5(rp_ctx, session, msg, msg->request, msg->request->module_install_req);

    SR_LOG_DBG_MSG("Processing module_install request.");

    /* allocate the response */
    rc = sr_gpb_resp_alloc(SR__OPERATION__MODULE_INSTALL, session->id, &resp);
    if (SR_ERR_OK != rc) {
        SR_LOG_ERR_MSG("Cannot allocate module_install response.");
        return SR_ERR_NOMEM;
    }

    /* check for write permission */
    oper_rc = ac_check_module_permissions(session->ac_session, msg->request->module_install_req->module_name, AC_OPER_READ_WRITE);
    if (SR_ERR_OK != oper_rc) {
        SR_LOG_ERR("Access control check failed for xpath '%s'", msg->request->module_install_req->module_name);
    }

    /* install the module in the DM */
    if (SR_ERR_OK == oper_rc) {
        oper_rc = msg->request->module_install_req->installed ?
                dm_install_module(rp_ctx->dm_ctx,
                        msg->request->module_install_req->module_name,
                        msg->request->module_install_req->revision,
                        msg->request->module_install_req->file_name)
                :
                dm_uninstall_module(rp_ctx->dm_ctx,
                        msg->request->module_install_req->module_name,
                        msg->request->module_install_req->revision);
    }

    /* set response code */
    resp->response->result = oper_rc;

    /* send the response */
    rc = cm_msg_send(rp_ctx->cm_ctx, resp);

    /* notify subscribers */
    if (SR_ERR_OK == oper_rc) {
        rc = np_module_install_notify(rp_ctx->np_ctx, msg->request->module_install_req->module_name,
                msg->request->module_install_req->revision, msg->request->module_install_req->installed);
    }

    return rc;
}

/**
 * @brief Processes a feature_enable request.
 */
static int
rp_feature_enable_req_process(const rp_ctx_t *rp_ctx, const rp_session_t *session, Sr__Msg *msg)
{
    Sr__Msg *resp = NULL;
    int rc = SR_ERR_OK, oper_rc = SR_ERR_OK;

    CHECK_NULL_ARG5(rp_ctx, session, msg, msg->request, msg->request->feature_enable_req);

    SR_LOG_DBG_MSG("Processing feature_enable request.");

    /* allocate the response */
    rc = sr_gpb_resp_alloc(SR__OPERATION__FEATURE_ENABLE, session->id, &resp);
    if (SR_ERR_OK != rc) {
        SR_LOG_ERR_MSG("Cannot allocate feature_enable response.");
        return SR_ERR_NOMEM;
    }

    Sr__FeatureEnableReq *req = msg->request->feature_enable_req;

    /* enable the feature in the DM */
    oper_rc = dm_feature_enable(rp_ctx->dm_ctx, req->module_name, req->feature_name, req->enabled);

    /* enable the feature in persistent data */
    if (SR_ERR_OK == oper_rc) {
        oper_rc = pm_save_feature_state(rp_ctx->pm_ctx, session->user_credentials,
                req->module_name, req->feature_name, req->enabled);
        if (SR_ERR_OK != oper_rc) {
            /* rollback of the change in DM */
            dm_feature_enable(rp_ctx->dm_ctx, req->module_name, req->feature_name, !req->enabled);
        }
    }

    /* set response code */
    resp->response->result = oper_rc;

    /* send the response */
    rc = cm_msg_send(rp_ctx->cm_ctx, resp);

    /* notify subscribers */
    if (SR_ERR_OK == oper_rc) {
        rc = np_feature_enable_notify(rp_ctx->np_ctx, msg->request->feature_enable_req->module_name,
                msg->request->feature_enable_req->feature_name, msg->request->feature_enable_req->enabled);
    }

    return rc;
}

/**
 * @brief Processes a get_item request.
 */
static int
rp_get_item_req_process(rp_ctx_t *rp_ctx, rp_session_t *session, Sr__Msg *msg, bool *skip_msg_cleanup)
{
    int rc = SR_ERR_OK;

    CHECK_NULL_ARG5(rp_ctx, session, msg, msg->request, msg->request->get_item_req);

    SR_LOG_DBG_MSG("Processing get_item request.");

    Sr__Msg *resp = NULL;
    rc = sr_gpb_resp_alloc(SR__OPERATION__GET_ITEM, session->id, &resp);
    CHECK_RC_MSG_RETURN(rc, "Gpb response allocation failed");

    sr_val_t *value = NULL;
    char *xpath = msg->request->get_item_req->xpath;

    if (session->options & SR__SESSION_FLAGS__SESS_NOTIFICATION) {
        rc = rp_check_notif_session(rp_ctx, session, msg);
        CHECK_RC_MSG_GOTO(rc, cleanup, "Check notif session failed");
    }

    MUTEX_LOCK_TIMED_CHECK_GOTO(&session->cur_req_mutex, rc, cleanup);
    if (RP_REQ_FINISHED == session->state) {
        session->state = RP_REQ_NEW;
    } else if (RP_REQ_WAITING_FOR_DATA == session->state) {
        if (msg == session->req) {
            SR_LOG_ERR("Time out waiting for operational data expired before all responses have been received, session id = %u", session->id);
            session->state = RP_REQ_DATA_LOADED;
        } else {
            SR_LOG_ERR("A request was not processed, probably invalid state, session id = %u", session->id);
            sr__msg__free_unpacked(session->req, NULL);
            session->state = RP_REQ_NEW;
        }
    }
    /* store current request to session */
    session->req = msg;

    /* get value from data manager */
    rc = rp_dt_get_value_wrapper(rp_ctx, session, xpath, &value);
    if (SR_ERR_OK != rc && SR_ERR_NOT_FOUND != rc) {
        SR_LOG_ERR("Get item failed for '%s', session id=%"PRIu32".", xpath, session->id);
    }

    if (RP_REQ_WAITING_FOR_DATA == session->state) {
        SR_LOG_DBG_MSG("Request paused, waiting for data");
        /* we are waiting for operational data do not free the request */
        *skip_msg_cleanup = true;
        /* setup timeout */
        rc = rp_set_oper_request_timeout(rp_ctx, session, msg, RP_OPER_DATA_REQ_TIMEOUT);
        sr__msg__free_unpacked(resp, NULL);
        pthread_mutex_unlock(&session->cur_req_mutex);
        return rc;
    }

    pthread_mutex_unlock(&session->cur_req_mutex);

    /* copy value to gpb */
    if (SR_ERR_OK == rc) {
        rc = sr_dup_val_t_to_gpb(value, &resp->response->get_item_resp->value);
        if (SR_ERR_OK != rc) {
            SR_LOG_ERR("Copying sr_val_t to gpb failed for xpath '%s'", xpath);
        }
    }

cleanup:
    session->req = NULL;
    /* set response code */
    resp->response->result = rc;

    rc = rp_resp_fill_errors(resp, session->dm_session);
    if (SR_ERR_OK != rc) {
        SR_LOG_ERR_MSG("Copying errors to gpb failed");
    }

    rc = cm_msg_send(rp_ctx->cm_ctx, resp);

    sr_free_val(value);

    return rc;
}

/**
 * @brief Processes a get_items request.
 */
static int
rp_get_items_req_process(rp_ctx_t *rp_ctx, rp_session_t *session, Sr__Msg *msg, bool *skip_msg_cleanup)
{
    sr_val_t *values = NULL;
    size_t count = 0, limit = 0, offset = 0;
    char *xpath = NULL;
    int rc = SR_ERR_OK;

    CHECK_NULL_ARG5(rp_ctx, session, msg, msg->request, msg->request->get_items_req);

    SR_LOG_DBG_MSG("Processing get_items request.");

    Sr__Msg *resp = NULL;
    rc = sr_gpb_resp_alloc(SR__OPERATION__GET_ITEMS, session->id, &resp);
    CHECK_RC_MSG_RETURN(rc, "Gpb response allocation failed");

    if (session->options & SR__SESSION_FLAGS__SESS_NOTIFICATION) {
        rc = rp_check_notif_session(rp_ctx, session, msg);
        CHECK_RC_MSG_GOTO(rc, cleanup, "Check notif session failed");
    }

    MUTEX_LOCK_TIMED_CHECK_GOTO(&session->cur_req_mutex, rc, cleanup);
    if (RP_REQ_FINISHED == session->state) {
        session->state = RP_REQ_NEW;
    } else if (RP_REQ_WAITING_FOR_DATA == session->state) {
        if (msg == session->req) {
            SR_LOG_ERR("Time out waiting for operational data expired before all responses have been received, session id = %u", session->id);
            session->state = RP_REQ_DATA_LOADED;
        } else {
            SR_LOG_ERR("A request was not processed, probably invalid state, session id = %u", session->id);
            sr__msg__free_unpacked(session->req, NULL);
            session->state = RP_REQ_NEW;
        }
    }
    /* store current request to session */
    session->req = msg;

    xpath = msg->request->get_items_req->xpath;
    offset = msg->request->get_items_req->offset;
    limit = msg->request->get_items_req->limit;

    if (msg->request->get_items_req->has_offset || msg->request->get_items_req->has_limit) {
        rc = rp_dt_get_values_wrapper_with_opts(rp_ctx, session, &session->get_items_ctx, xpath,
                offset, limit, &values, &count);
    } else {
        rc = rp_dt_get_values_wrapper(rp_ctx, session, xpath, &values, &count);
    }

    if (SR_ERR_OK != rc) {
        if (SR_ERR_NOT_FOUND != rc) {
            SR_LOG_ERR("Get items failed for '%s', session id=%"PRIu32".", xpath, session->id);
        }
        pthread_mutex_unlock(&session->cur_req_mutex);
        goto cleanup;
    }

    if (RP_REQ_WAITING_FOR_DATA == session->state) {
        SR_LOG_DBG_MSG("Request paused, waiting for data");
        /* we are waiting for operational data do not free the request */
        *skip_msg_cleanup = true;
        /* setup timeout */
        rc = rp_set_oper_request_timeout(rp_ctx, session, msg, RP_OPER_DATA_REQ_TIMEOUT);
        sr__msg__free_unpacked(resp, NULL);
        pthread_mutex_unlock(&session->cur_req_mutex);
        return rc;
    }

    SR_LOG_DBG("%zu items found for '%s', session id=%"PRIu32".", count, xpath, session->id);
    pthread_mutex_unlock(&session->cur_req_mutex);

    /* copy values to gpb */
    rc = sr_values_sr_to_gpb(values, count, &resp->response->get_items_resp->values, &resp->response->get_items_resp->n_values);
    CHECK_RC_MSG_GOTO(rc, cleanup, "Copying values to GPB failed.");

cleanup:
    session->req = NULL;

    /* set response code */
    resp->response->result = rc;

    rc = rp_resp_fill_errors(resp, session->dm_session);
    if (SR_ERR_OK != rc) {
        SR_LOG_ERR_MSG("Copying errors to gpb failed");
    }

    rc = cm_msg_send(rp_ctx->cm_ctx, resp);
    sr_free_values(values, count);

    return rc;
}

/**
 * @brief Processes a set_item request.
 */
static int
rp_set_item_req_process(rp_ctx_t *rp_ctx, rp_session_t *session, Sr__Msg *msg)
{
    Sr__Msg *resp = NULL;
    char *xpath = NULL;
    sr_val_t *value = NULL;
    int rc = SR_ERR_OK;

    CHECK_NULL_ARG5(rp_ctx, session, msg, msg->request, msg->request->set_item_req);

    SR_LOG_DBG_MSG("Processing set_item request.");

    xpath = msg->request->set_item_req->xpath;

    /* allocate the response */
    rc = sr_gpb_resp_alloc(SR__OPERATION__SET_ITEM, session->id, &resp);
    if (SR_ERR_OK != rc) {
        SR_LOG_ERR_MSG("Allocation of set_item response failed.");
        free(value);
        return SR_ERR_NOMEM;
    }

    if (NULL != msg->request->set_item_req->value) {
        /* copy the value from gpb */
        value = calloc(1, sizeof(*value));
        rc = sr_copy_gpb_to_val_t(msg->request->set_item_req->value, value);
        if (SR_ERR_OK != rc) {
            SR_LOG_ERR("Copying gpb value to sr_val_t failed for xpath '%s'", xpath);
            free(value);
        }

        /* set the value in data manager */
        if (SR_ERR_OK == rc) {
            rc = rp_dt_set_item_wrapper(rp_ctx, session, xpath, value, msg->request->set_item_req->options);
        }
    }
    else{
        /* when creating list or presence container value can be NULL */
        rc = rp_dt_set_item_wrapper(rp_ctx, session, xpath, NULL, msg->request->set_item_req->options);
    }

    if (SR_ERR_OK != rc) {
        SR_LOG_ERR("Set item failed for '%s', session id=%"PRIu32".", xpath, session->id);
    }

    /* set response code */
    resp->response->result = rc;

    rc = rp_resp_fill_errors(resp, session->dm_session);
    if (SR_ERR_OK != rc) {
        SR_LOG_ERR_MSG("Copying errors to gpb failed");
    }

    /* send the response */
    rc = cm_msg_send(rp_ctx->cm_ctx, resp);

    return rc;
}

/**
 * @brief Processes a delete_item request.
 */
static int
rp_delete_item_req_process(rp_ctx_t *rp_ctx, rp_session_t *session, Sr__Msg *msg)
{
    Sr__Msg *resp = NULL;
    char *xpath = NULL;
    int rc = SR_ERR_OK;

    CHECK_NULL_ARG5(rp_ctx, session, msg, msg->request, msg->request->delete_item_req);

    SR_LOG_DBG_MSG("Processing delete_item request.");

    xpath = msg->request->delete_item_req->xpath;

    /* allocate the response */
    rc = sr_gpb_resp_alloc(SR__OPERATION__DELETE_ITEM, session->id, &resp);
    if (SR_ERR_OK != rc) {
        SR_LOG_ERR_MSG("Allocation of delete_item response failed.");
        return SR_ERR_NOMEM;
    }

    /* delete the item in data manager */
    rc = rp_dt_delete_item_wrapper(rp_ctx, session, xpath, msg->request->delete_item_req->options);
    if (SR_ERR_OK != rc){
        SR_LOG_ERR("Delete item failed for '%s', session id=%"PRIu32".", xpath, session->id);
    }

    /* set response code */
    resp->response->result = rc;

    rc = rp_resp_fill_errors(resp, session->dm_session);
    if (SR_ERR_OK != rc) {
        SR_LOG_ERR_MSG("Copying errors to gpb failed");
    }

    /* send the response */
    rc = cm_msg_send(rp_ctx->cm_ctx, resp);

    return rc;
}

/**
 * @brief Processes a move_item request.
 */
static int
rp_move_item_req_process(rp_ctx_t *rp_ctx, rp_session_t *session, Sr__Msg *msg)
{
    Sr__Msg *resp = NULL;
    char *xpath = NULL;
    char *relative_item = NULL;
    int rc = SR_ERR_OK;

    CHECK_NULL_ARG5(rp_ctx, session, msg, msg->request, msg->request->move_item_req);

    SR_LOG_DBG_MSG("Processing move_item request.");

    xpath = msg->request->move_item_req->xpath;
    relative_item = msg->request->move_item_req->relative_item;

    /* allocate the response */
    rc = sr_gpb_resp_alloc(SR__OPERATION__MOVE_ITEM, session->id, &resp);
    if (SR_ERR_OK != rc) {
        SR_LOG_ERR_MSG("Allocation of move_item response failed.");
        return SR_ERR_NOMEM;
    }

    rc = rp_dt_move_list_wrapper(rp_ctx, session, xpath,
            sr_move_direction_gpb_to_sr(msg->request->move_item_req->position), relative_item);

    /* set response code */
    resp->response->result = rc;

    rc = rp_resp_fill_errors(resp, session->dm_session);
    if (SR_ERR_OK != rc) {
        SR_LOG_ERR_MSG("Copying errors to gpb failed");
    }

    /* send the response */
    rc = cm_msg_send(rp_ctx->cm_ctx, resp);

    return rc;
}

/**
 * @brief Processes a validate request.
 */
static int
rp_validate_req_process(rp_ctx_t *rp_ctx, rp_session_t *session, Sr__Msg *msg)
{
    Sr__Msg *resp = NULL;
    int rc = SR_ERR_OK;

    CHECK_NULL_ARG5(rp_ctx, session, msg, msg->request, msg->request->validate_req);

    SR_LOG_DBG_MSG("Processing validate request.");

    /* allocate the response */
    rc = sr_gpb_resp_alloc(SR__OPERATION__VALIDATE, session->id, &resp);
    if (SR_ERR_OK != rc) {
        SR_LOG_ERR_MSG("Allocation of validate response failed.");
        return SR_ERR_NOMEM;
    }

    rc = rp_dt_remove_loaded_state_data(rp_ctx, session);
    if (SR_ERR_OK != rc) {
        SR_LOG_ERR("An error occurred while removing state data: %s", sr_strerror(rc));
    }

    sr_error_info_t *errors = NULL;
    size_t err_cnt = 0;
    rc = dm_validate_session_data_trees(rp_ctx->dm_ctx, session->dm_session, &errors, &err_cnt);

    /* set response code */
    resp->response->result = rc;

    /* copy error information to GPB  (if any) */
    if (err_cnt > 0) {
        sr_gpb_fill_errors(errors, err_cnt, &resp->response->validate_resp->errors, &resp->response->validate_resp->n_errors);
        sr_free_errors(errors, err_cnt);
    }

    /* send the response */
    rc = cm_msg_send(rp_ctx->cm_ctx, resp);

    return rc;
}

/**
 * @brief Processes a commit request.
 */
static int
rp_commit_req_process(rp_ctx_t *rp_ctx, rp_session_t *session, Sr__Msg *msg)
{
    Sr__Msg *resp = NULL;
    int rc = SR_ERR_OK;

    CHECK_NULL_ARG5(rp_ctx, session, msg, msg->request, msg->request->commit_req);

    SR_LOG_DBG_MSG("Processing commit request.");

    /* allocate the response */
    rc = sr_gpb_resp_alloc(SR__OPERATION__COMMIT, session->id, &resp);
    if (SR_ERR_OK != rc) {
        SR_LOG_ERR_MSG("Allocation of commit response failed.");
        return SR_ERR_NOMEM;
    }

    rc = rp_dt_remove_loaded_state_data(rp_ctx, session);
    if (SR_ERR_OK != rc ) {
        SR_LOG_ERR_MSG("An error occurred while removing state data");
    }

    sr_error_info_t *errors = NULL;
    size_t err_cnt = 0;
    if (SR_ERR_OK == rc ) {
        rc = rp_dt_commit(rp_ctx, session, &errors, &err_cnt);
    }

    /* set response code */
    resp->response->result = rc;

    /* copy error information to GPB  (if any) */
    if (err_cnt > 0) {
        sr_gpb_fill_errors(errors, err_cnt, &resp->response->commit_resp->errors, &resp->response->commit_resp->n_errors);
        sr_free_errors(errors, err_cnt);
    }

    /* send the response */
    rc = cm_msg_send(rp_ctx->cm_ctx, resp);

    return rc;
}

/**
 * @brief Processes a discard_changes request.
 */
static int
rp_discard_changes_req_process(const rp_ctx_t *rp_ctx, const rp_session_t *session, Sr__Msg *msg)
{
    Sr__Msg *resp = NULL;
    int rc = SR_ERR_OK;

    CHECK_NULL_ARG5(rp_ctx, session, msg, msg->request, msg->request->discard_changes_req);

    SR_LOG_DBG_MSG("Processing discard_changes request.");

    /* allocate the response */
    rc = sr_gpb_resp_alloc(SR__OPERATION__DISCARD_CHANGES, session->id, &resp);
    if (SR_ERR_OK != rc) {
        SR_LOG_ERR_MSG("Allocation of discard_changes response failed.");
        return SR_ERR_NOMEM;
    }

    rc = dm_discard_changes(rp_ctx->dm_ctx, session->dm_session);

    /* set response code */
    resp->response->result = rc;

    rc = rp_resp_fill_errors(resp, session->dm_session);
    if (SR_ERR_OK != rc) {
        SR_LOG_ERR_MSG("Copying errors to gpb failed");
    }

    /* send the response */
    rc = cm_msg_send(rp_ctx->cm_ctx, resp);

    return rc;
}

/**
 * @brief Processes a discard_changes request.
 */
static int
rp_copy_config_req_process(rp_ctx_t *rp_ctx, rp_session_t *session, Sr__Msg *msg)
{
    Sr__Msg *resp = NULL;
    int rc = SR_ERR_OK;

    CHECK_NULL_ARG5(rp_ctx, session, msg, msg->request, msg->request->copy_config_req);

    SR_LOG_DBG_MSG("Processing copy_config request.");

    /* allocate the response */
    rc = sr_gpb_resp_alloc(SR__OPERATION__COPY_CONFIG, session->id, &resp);
    if (SR_ERR_OK != rc) {
        SR_LOG_ERR_MSG("Allocation of copy_config response failed.");
        return SR_ERR_NOMEM;
    }

    rc = rp_dt_copy_config(rp_ctx, session, msg->request->copy_config_req->module_name,
                sr_datastore_gpb_to_sr(msg->request->copy_config_req->src_datastore),
                sr_datastore_gpb_to_sr(msg->request->copy_config_req->dst_datastore));

    /* set response code */
    resp->response->result = rc;

    rc = rp_resp_fill_errors(resp, session->dm_session);
    if (SR_ERR_OK != rc) {
        SR_LOG_ERR_MSG("Copying errors to gpb failed");
    }

    /* send the response */
    rc = cm_msg_send(rp_ctx->cm_ctx, resp);

    return rc;
}

/**
 * @brief Processes a session_data_refresh request.
 */
static int
rp_session_refresh_req_process(rp_ctx_t *rp_ctx, rp_session_t *session, Sr__Msg *msg)
{
    Sr__Msg *resp = NULL;
    int rc = SR_ERR_OK;

    CHECK_NULL_ARG5(rp_ctx, session, msg, msg->request, msg->request->session_refresh_req);

    SR_LOG_DBG_MSG("Processing session_data_refresh request.");

    /* allocate the response */
    rc = sr_gpb_resp_alloc(SR__OPERATION__SESSION_REFRESH, session->id, &resp);
    if (SR_ERR_OK != rc) {
        SR_LOG_ERR_MSG("Allocation of session_data_refresh response failed.");
        return SR_ERR_NOMEM;
    }

    sr_error_info_t *errors = NULL;
    size_t err_cnt = 0;

    rc = rp_dt_refresh_session(rp_ctx, session, &errors, &err_cnt);

    /* set response code */
    resp->response->result = rc;

    /* copy error information to GPB  (if any) */
    if (NULL != errors) {
        sr_gpb_fill_errors(errors, err_cnt, &resp->response->session_refresh_resp->errors,
                &resp->response->session_refresh_resp->n_errors);
        sr_free_errors(errors, err_cnt);
    }

    /* send the response */
    rc = cm_msg_send(rp_ctx->cm_ctx, resp);

    return rc;
}

static int
rp_switch_datastore_req_process(rp_ctx_t *rp_ctx, rp_session_t *session, Sr__Msg *msg)
{
    Sr__Msg *resp = NULL;
    int rc = SR_ERR_OK;

    CHECK_NULL_ARG5(rp_ctx, session, msg, msg->request, msg->request->session_switch_ds_req);

    SR_LOG_DBG_MSG("Processing session_switch_ds request.");

    /* allocate the response */
    rc = sr_gpb_resp_alloc(SR__OPERATION__SESSION_SWITCH_DS, session->id, &resp);
    if (SR_ERR_OK != rc) {
        SR_LOG_ERR_MSG("Allocation of session_switch_ds response failed.");
        return SR_ERR_NOMEM;
    }

    rc = rp_dt_switch_datastore(rp_ctx, session, sr_datastore_gpb_to_sr(msg->request->session_switch_ds_req->datastore));

    /* set response code */
    resp->response->result = rc;

    rc = rp_resp_fill_errors(resp, session->dm_session);
    if (SR_ERR_OK != rc) {
        SR_LOG_ERR_MSG("Copying errors to gpb failed");
    }

    /* send the response */
    rc = cm_msg_send(rp_ctx->cm_ctx, resp);

    return rc;
}

static int
rp_session_set_opts(rp_ctx_t *rp_ctx, rp_session_t *session, Sr__Msg *msg)
{
    Sr__Msg *resp = NULL;
    int rc = SR_ERR_OK;

    CHECK_NULL_ARG5(rp_ctx, session, msg, msg->request, msg->request->session_set_opts_req);

    SR_LOG_DBG_MSG("Procession session set opts request.");

    /* allocate the response */
    rc = sr_gpb_resp_alloc(SR__OPERATION__SESSION_SET_OPTS, session->id, &resp);
    if (SR_ERR_OK != rc) {
        SR_LOG_ERR_MSG("Allocation of session_set_opts response failed.");
        return SR_ERR_NOMEM;
    }

    /* white list options that can be set */
    uint32_t mutable_opts = SR_SESS_CONFIG_ONLY;

    session->options = msg->request->session_set_opts_req->options & mutable_opts;

    /* set response code */
    resp->response->result = rc;

    rc = rp_resp_fill_errors(resp, session->dm_session);
    if (SR_ERR_OK != rc) {
        SR_LOG_ERR_MSG("Copying errors to gpb failed");
    }

    /* send the response */
    rc = cm_msg_send(rp_ctx->cm_ctx, resp);

    return rc;
}

/**
 * @brief Processes a lock request.
 */
static int
rp_lock_req_process(const rp_ctx_t *rp_ctx, const rp_session_t *session, Sr__Msg *msg)
{
    Sr__Msg *resp = NULL;
    int rc = SR_ERR_OK;

    CHECK_NULL_ARG5(rp_ctx, session, msg, msg->request, msg->request->lock_req);

    SR_LOG_DBG_MSG("Processing lock request.");

    /* allocate the response */
    rc = sr_gpb_resp_alloc(SR__OPERATION__LOCK, session->id, &resp);
    if (SR_ERR_OK != rc) {
        SR_LOG_ERR_MSG("Allocation of lock response failed.");
        return SR_ERR_NOMEM;
    }

    rc = rp_dt_lock(rp_ctx, session, msg->request->lock_req->module_name);

    /* set response code */
    resp->response->result = rc;

    rc = rp_resp_fill_errors(resp, session->dm_session);
    if (SR_ERR_OK != rc) {
        SR_LOG_ERR_MSG("Copying errors to gpb failed");
    }

    /* send the response */
    rc = cm_msg_send(rp_ctx->cm_ctx, resp);

    return rc;
}

/**
 * @brief Processes an unlock request.
 */
static int
rp_unlock_req_process(const rp_ctx_t *rp_ctx, const rp_session_t *session, Sr__Msg *msg)
{
    Sr__Msg *resp = NULL;
    int rc = SR_ERR_OK;

    CHECK_NULL_ARG5(rp_ctx, session, msg, msg->request, msg->request->unlock_req);

    SR_LOG_DBG_MSG("Processing unlock request.");

    /* allocate the response */
    rc = sr_gpb_resp_alloc(SR__OPERATION__UNLOCK, session->id, &resp);
    if (SR_ERR_OK != rc) {
        SR_LOG_ERR_MSG("Allocation of unlock response failed.");
        return SR_ERR_NOMEM;
    }

    if (NULL != msg->request->unlock_req->module_name) {
        /* module-level lock */
        rc = dm_unlock_module(rp_ctx->dm_ctx, session->dm_session, msg->request->unlock_req->module_name);
    } else {
        /* datastore-level lock */
        rc = dm_unlock_datastore(rp_ctx->dm_ctx, session->dm_session);
    }

    /* set response code */
    resp->response->result = rc;

    rc = rp_resp_fill_errors(resp, session->dm_session);
    if (SR_ERR_OK != rc) {
        SR_LOG_ERR_MSG("Copying errors to gpb failed");
    }

    /* send the response */
    rc = cm_msg_send(rp_ctx->cm_ctx, resp);

    return rc;
}

/**
 * @brief Processes a subscribe request.
 */
static int
rp_subscribe_req_process(const rp_ctx_t *rp_ctx, const rp_session_t *session, Sr__Msg *msg)
{
    Sr__Msg *resp = NULL;
    Sr__SubscribeReq *subscribe_req = NULL;
    np_subscr_options_t options = NP_SUBSCR_DEFAULT;
    int rc = SR_ERR_OK;

    CHECK_NULL_ARG5(rp_ctx, session, msg, msg->request, msg->request->subscribe_req);

    SR_LOG_DBG_MSG("Processing subscribe request.");

    /* allocate the response */
    rc = sr_gpb_resp_alloc(SR__OPERATION__SUBSCRIBE, session->id, &resp);
    if (SR_ERR_OK != rc) {
        SR_LOG_ERR_MSG("Allocation of subscribe response failed.");
        return SR_ERR_NOMEM;
    }
    subscribe_req = msg->request->subscribe_req;

    /* set subscribe options */
    if (subscribe_req->has_enable_running && subscribe_req->enable_running) {
        options |= NP_SUBSCR_ENABLE_RUNNING;
    }
    if (SR__SUBSCRIPTION_TYPE__RPC_SUBS == subscribe_req->type) {
        options |= NP_SUBSCR_EXCLUSIVE;
    }

    /* subscribe to the notification */
    rc = np_notification_subscribe(rp_ctx->np_ctx, session, subscribe_req->type,
            subscribe_req->destination, subscribe_req->subscription_id,
            subscribe_req->module_name, subscribe_req->xpath,
            (subscribe_req->has_notif_event ? subscribe_req->notif_event : SR__NOTIFICATION_EVENT__NOTIFY_EV),
            (subscribe_req->has_priority ? subscribe_req->priority : 0),
            options);

    /* set response code */
    resp->response->result = rc;

    rc = rp_resp_fill_errors(resp, session->dm_session);
    if (SR_ERR_OK != rc) {
        SR_LOG_ERR_MSG("Copying errors to gpb failed");
    }

    /* send the response */
    rc = cm_msg_send(rp_ctx->cm_ctx, resp);

    if (SR_ERR_OK == rc) {
        /* send initial HELLO notification to test the subscription */
        rc = np_hello_notify(rp_ctx->np_ctx, subscribe_req->module_name,
                subscribe_req->destination, subscribe_req->subscription_id);
    }

    return rc;
}

/**
 * @brief Processes an unsubscribe request.
 */
static int
rp_unsubscribe_req_process(const rp_ctx_t *rp_ctx, const rp_session_t *session, Sr__Msg *msg)
{
    Sr__Msg *resp = NULL;
    int rc = SR_ERR_OK;

    CHECK_NULL_ARG5(rp_ctx, session, msg, msg->request, msg->request->unsubscribe_req);

    SR_LOG_DBG_MSG("Processing unsubscribe request.");

    /* allocate the response */
    rc = sr_gpb_resp_alloc(SR__OPERATION__UNSUBSCRIBE, session->id, &resp);
    if (SR_ERR_OK != rc) {
        SR_LOG_ERR_MSG("Allocation of unsubscribe response failed.");
        return SR_ERR_NOMEM;
    }

    /* unsubscribe from the notifications */
    rc = np_notification_unsubscribe(rp_ctx->np_ctx, session, msg->request->unsubscribe_req->type,
            msg->request->unsubscribe_req->destination, msg->request->unsubscribe_req->subscription_id,
            msg->request->unsubscribe_req->module_name);

    /* set response code */
    resp->response->result = rc;

    rc = rp_resp_fill_errors(resp, session->dm_session);
    if (SR_ERR_OK != rc) {
        SR_LOG_ERR_MSG("Copying errors to gpb failed");
    }

    /* send the response */
    rc = cm_msg_send(rp_ctx->cm_ctx, resp);

    return rc;
}

/**
 * @brief Processes a check-enabled-running request.
 */
static int
rp_check_enabled_running_req_process(const rp_ctx_t *rp_ctx, const rp_session_t *session, Sr__Msg *msg)
{
    Sr__Msg *resp = NULL;
    int rc = SR_ERR_OK;
    bool enabled = false;

    CHECK_NULL_ARG5(rp_ctx, session, msg, msg->request, msg->request->check_enabled_running_req);

    SR_LOG_DBG_MSG("Processing check-enabled-running request.");

    /* allocate the response */
    rc = sr_gpb_resp_alloc(SR__OPERATION__CHECK_ENABLED_RUNNING, session->id, &resp);
    if (SR_ERR_OK != rc) {
        SR_LOG_ERR_MSG("Allocation of check-enabled-running response failed.");
        return SR_ERR_NOMEM;
    }

    /* query data manager */
    rc = dm_has_enabled_subtree(rp_ctx->dm_ctx, msg->request->check_enabled_running_req->module_name, NULL, &enabled);
    if (SR_ERR_OK == rc) {
        resp->response->check_enabled_running_resp->enabled = enabled;
    }

    /* set response code */
    resp->response->result = rc;

    /* copy DM errors, if any */
    rc = rp_resp_fill_errors(resp, session->dm_session);
    if (SR_ERR_OK != rc) {
        SR_LOG_ERR_MSG("Copying errors to gpb failed");
    }

    /* send the response */
    rc = cm_msg_send(rp_ctx->cm_ctx, resp);
    return rc;
}

/**
 * @brief Process get changes request.
 */
static int
rp_get_changes_req_process(rp_ctx_t *rp_ctx, rp_session_t *session, Sr__Msg *msg)
{
    Sr__Msg *resp = NULL;
    int rc = SR_ERR_OK;
    dm_commit_ctxs_t *dm_ctxs = NULL;
    dm_commit_context_t *c_ctx = NULL;
    sr_list_t *changes = NULL;
    bool locked = false;

    CHECK_NULL_ARG5(rp_ctx, session, msg, msg->request, msg->request->get_changes_req);
    SR_LOG_DBG_MSG("Processing get changes request.");

    /* allocate the response */
    rc = sr_gpb_resp_alloc(SR__OPERATION__GET_CHANGES, session->id, &resp);
    if (SR_ERR_OK != rc) {
        SR_LOG_ERR_MSG("Allocation of get changes response failed.");
        return SR_ERR_NOMEM;
    }

    char *xpath = msg->request->get_changes_req->xpath;

    uint32_t id = session->commit_id;

    if (session->options & SR__SESSION_FLAGS__SESS_NOTIFICATION) {
        rc = rp_check_notif_session(rp_ctx, session, msg);
        CHECK_RC_MSG_GOTO(rc, cleanup, "Check notif session failed");
    } else {
        rc = dm_report_error(session->dm_session, "Get changes call can be issued only on notification session", NULL, SR_ERR_UNSUPPORTED);
        goto cleanup;
    }

    rc = dm_get_commit_ctxs(rp_ctx->dm_ctx, &dm_ctxs);
    CHECK_RC_MSG_GOTO(rc, cleanup, "Get commit ctx failed");
    pthread_rwlock_rdlock(&dm_ctxs->lock);
    locked = true;

    rc = dm_get_commit_context(rp_ctx->dm_ctx, id, &c_ctx);
    CHECK_RC_MSG_GOTO(rc, cleanup, "Get commit context failed");
    if (NULL == c_ctx) {
        SR_LOG_ERR("Commit context with id %d can not be found", id);
        dm_report_error(session->dm_session, "Commit data are not available anymore", NULL, SR_ERR_INTERNAL);
        goto cleanup;
    }

    /* get changes */
    rc = rp_dt_get_changes(rp_ctx, session, c_ctx, xpath,
            msg->request->get_changes_req->offset,
            msg->request->get_changes_req->limit,
            &changes);

    if (SR_ERR_OK == rc) {
        /* copy values to gpb */
        rc = sr_changes_sr_to_gpb(changes, &resp->response->get_changes_resp->changes, &resp->response->get_changes_resp->n_changes);
        if (SR_ERR_OK != rc) {
            SR_LOG_ERR_MSG("Copying values to GPB failed.");
        }
    }

cleanup:
    if (locked) {
        pthread_rwlock_unlock(&dm_ctxs->lock);
    }

    /* set response code */
    resp->response->result = rc;

    rc = rp_resp_fill_errors(resp, session->dm_session);
    if (SR_ERR_OK != rc) {
        SR_LOG_ERR_MSG("Copying errors to gpb failed");
    }

    /* send the response */
    rc = cm_msg_send(rp_ctx->cm_ctx, resp);

    sr_list_cleanup(changes);
    return rc;
}

/**
 * @brief Processes a RPC request.
 */
static int
rp_rpc_req_process(const rp_ctx_t *rp_ctx, const rp_session_t *session, Sr__Msg *msg)
{
    char *module_name = NULL;
    sr_api_variant_t api_variant = SR_API_VALUES;
    sr_val_t *input = NULL;
    sr_node_t *input_tree = NULL;
    size_t input_cnt = 0;
    np_subscription_t *subscriptions = NULL;
    size_t subscription_cnt = 0;
    Sr__Msg *req = NULL, *resp = NULL;
    int rc = SR_ERR_OK, rc_tmp = SR_ERR_OK;

    CHECK_NULL_ARG_NORET5(rc, rp_ctx, session, msg, msg->request, msg->request->rpc_req);
    if (SR_ERR_OK != rc) {
        goto finalize;
    }

    SR_LOG_DBG_MSG("Processing RPC request.");

    /* parse input arguments */
    if (msg->request->rpc_req->n_input) {
        rc = sr_values_gpb_to_sr(msg->request->rpc_req->input,  msg->request->rpc_req->n_input, &input, &input_cnt);
    } else if (msg->request->rpc_req->n_input_tree) {
        api_variant = SR_API_TREES;
        rc = sr_trees_gpb_to_sr(msg->request->rpc_req->input_tree,  msg->request->rpc_req->n_input_tree,
                                &input_tree, &input_cnt);
    }
<<<<<<< HEAD
    if (SR_ERR_OK != rc) {
        SR_LOG_ERR("Failed to parse RPC (%s) input arguments from GPB message.", msg->request->rpc_req->xpath);
        goto finalize;
    }
=======
    CHECK_RC_LOG_GOTO(rc, finalize, "Failed to parse RPC (%s) input arguments from GPB message.",
                      msg->request->rpc_req->xpath);
>>>>>>> 5ab91688

    /* validate RPC request */
    if (SR_API_VALUES == api_variant) {
        rc = dm_validate_rpc(rp_ctx->dm_ctx, session->dm_session, msg->request->rpc_req->xpath,
                &input, &input_cnt, true);
    } else {
        rc = dm_validate_rpc_tree(rp_ctx->dm_ctx, session->dm_session, msg->request->rpc_req->xpath,
                &input_tree, &input_cnt, true);
<<<<<<< HEAD
    }
    if (SR_ERR_OK != rc) {
        SR_LOG_ERR("Validation of an RPC (%s) message failed.", msg->request->rpc_req->xpath);
        goto finalize;
=======
>>>>>>> 5ab91688
    }
    CHECK_RC_LOG_GOTO(rc, finalize, "Validation of an RPC (%s) message failed.", msg->request->rpc_req->xpath);

    /* duplicate msg into req with the new input values */
    rc = sr_gpb_req_alloc(SR__OPERATION__RPC, session->id, &req);
<<<<<<< HEAD
    if (SR_ERR_OK != rc) {
        SR_LOG_ERR("Failed to duplicate RPC request (%s).", msg->request->rpc_req->xpath);
        goto finalize;
    }
    req->request->rpc_req->xpath = strdup(msg->request->rpc_req->xpath);
    CHECK_NULL_NOMEM_ERROR(req->request->rpc_req->xpath, rc);
    if (SR_ERR_OK != rc) {
        SR_LOG_ERR("Failed to duplicate RPC request xpath (%s).", msg->request->rpc_req->xpath);
        goto finalize;
    }
=======
    CHECK_RC_LOG_GOTO(rc, finalize, "Failed to duplicate RPC request (%s).", msg->request->rpc_req->xpath);

    req->request->rpc_req->xpath = strdup(msg->request->rpc_req->xpath);
    CHECK_NULL_NOMEM_ERROR(req->request->rpc_req->xpath, rc);
    CHECK_RC_LOG_GOTO(rc, finalize, "Failed to duplicate RPC request xpath (%s).", msg->request->rpc_req->xpath);
>>>>>>> 5ab91688

    if (SR_API_VALUES == api_variant) {
        rc = sr_values_sr_to_gpb(input, input_cnt, &req->request->rpc_req->input, &req->request->rpc_req->n_input);
    } else {
        rc = sr_trees_sr_to_gpb(input_tree, input_cnt, &req->request->rpc_req->input_tree, &req->request->rpc_req->n_input_tree);
<<<<<<< HEAD
    }
    if (SR_ERR_OK != rc ) {
        SR_LOG_ERR("Failed to duplicate RPC request (%s) input arguments.", msg->request->rpc_req->xpath);
        goto finalize;
    }

    /* get module name */
    rc = sr_copy_first_ns(req->request->rpc_req->xpath, &module_name);
    if (SR_ERR_OK != rc ) {
        SR_LOG_ERR("Failed to obtain module name for RPC request (%s).", msg->request->rpc_req->xpath);
        goto finalize;
    }

    /* authorize (write permissions are required to deliver the RPC) */
    rc = ac_check_module_permissions(session->ac_session, module_name, AC_OPER_READ_WRITE);
    if (SR_ERR_OK != rc) {
        SR_LOG_ERR("Access control check failed for module name '%s'", module_name);
        goto finalize;
    }
=======
    }
    CHECK_RC_LOG_GOTO(rc, finalize, "Failed to duplicate RPC request (%s) input arguments.", msg->request->rpc_req->xpath);

    /* get module name */
    rc = sr_copy_first_ns(req->request->rpc_req->xpath, &module_name);
    CHECK_RC_LOG_GOTO(rc, finalize, "Failed to obtain module name for RPC request (%s).", msg->request->rpc_req->xpath);

    /* authorize (write permissions are required to deliver the RPC) */
    rc = ac_check_module_permissions(session->ac_session, module_name, AC_OPER_READ_WRITE);
    CHECK_RC_LOG_GOTO(rc, finalize, "Access control check failed for module name '%s'", module_name);
>>>>>>> 5ab91688

    /* get RPC subscription */
    rc = pm_get_subscriptions(rp_ctx->pm_ctx, module_name, SR__SUBSCRIPTION_TYPE__RPC_SUBS,
            &subscriptions, &subscription_cnt);
<<<<<<< HEAD
    if (SR_ERR_OK != rc) {
        SR_LOG_ERR("Failed to get subscriptions for RPC request (%s).", msg->request->rpc_req->xpath);
        goto finalize;
    }
=======
    CHECK_RC_LOG_GOTO(rc, finalize, "Failed to get subscriptions for RPC request (%s).", msg->request->rpc_req->xpath);
>>>>>>> 5ab91688

    /* fill-in subscription details into the request */
    bool subscription_match = false;
    for (size_t i = 0; i < subscription_cnt; i++) {
        if (NULL != subscriptions[i].xpath && 0 == strcmp(subscriptions[i].xpath, req->request->rpc_req->xpath)) {
            req->request->rpc_req->subscriber_address = strdup(subscriptions[i].dst_address);
            CHECK_NULL_NOMEM_GOTO(req->request->rpc_req->subscriber_address, rc, finalize);
            req->request->rpc_req->subscription_id = subscriptions[i].dst_id;
            req->request->rpc_req->has_subscription_id = true;
            np_free_subscriptions(subscriptions, subscription_cnt);
            subscription_match = true;
            break;
        }
    }
<<<<<<< HEAD
    if (SR_ERR_OK != rc) {
        SR_LOG_ERR("Failed to process subscription data for RPC request (%s).", msg->request->rpc_req->xpath);
        goto finalize;
    }
=======
    CHECK_RC_LOG_GOTO(rc, finalize, "Failed to process subscription data for RPC request (%s).", msg->request->rpc_req->xpath);
>>>>>>> 5ab91688

    if (!subscription_match) {
        /* no subscription for this RPC */
        SR_LOG_ERR("No subscription found for RPC delivery (xpath = '%s').", req->request->rpc_req->xpath);
        rc = SR_ERR_NOT_FOUND;
        goto finalize;
    }

finalize:
    if (SR_ERR_OK == rc) {
        /* forward the request to the subscriber */
        rc = cm_msg_send(rp_ctx->cm_ctx, req);
    } else {
        /* send the response with error */
        rc_tmp = sr_gpb_resp_alloc(SR__OPERATION__RPC, session->id, &resp);
        if (SR_ERR_OK == rc_tmp) {
            resp->response->result = rc;
            resp->response->rpc_resp->xpath = msg->request->rpc_req->xpath;
            msg->request->rpc_req->xpath = NULL;
            /* send the response */
            rc = cm_msg_send(rp_ctx->cm_ctx, resp);
        }
        /* release the request */
        if (NULL != req) {
            sr__msg__free_unpacked(req, NULL);
        }
    }

    free(module_name);
    if (SR_API_VALUES == api_variant) {
        sr_free_values(input, input_cnt);
    } else {
        sr_free_trees(input_tree, input_cnt);
    }
    /* release the message since it won't be released in dispatch */
    sr__msg__free_unpacked(msg, NULL);
    return rc;
}

/**
 * @brief Processes an operational data provider response.
 */
static int
rp_data_provide_resp_process(rp_ctx_t *rp_ctx, rp_session_t *session, Sr__Msg *msg)
{
    sr_val_t *values = NULL;
    size_t values_cnt = 0;
    int rc = SR_ERR_OK;

    CHECK_NULL_ARG5(rp_ctx, session, msg, msg->response, msg->response->data_provide_resp);

    /* copy values from GPB to sysrepo */
    rc = sr_values_gpb_to_sr(msg->response->data_provide_resp->values, msg->response->data_provide_resp->n_values,
            &values, &values_cnt);
    CHECK_RC_MSG_GOTO(rc, cleanup, "Failed to transform gpb to sr_val_t");

    MUTEX_LOCK_TIMED_CHECK_GOTO(&session->cur_req_mutex, rc, cleanup);
    if (RP_REQ_WAITING_FOR_DATA != session->state || NULL == session->req ||  msg->response->data_provide_resp->request_id != (intptr_t)session->req ) {
        SR_LOG_ERR("State data arrived after timeout expiration or session id=%u is invalid.", session->id);
        goto error;
    }
    for (size_t i = 0; i < values_cnt; i++) {
        SR_LOG_DBG("Received value from data provider for xpath '%s'.", values[i].xpath);
        rc = rp_dt_set_item(rp_ctx->dm_ctx, session->dm_session, values[i].xpath, SR_EDIT_DEFAULT, &values[i]);
        if (SR_ERR_OK != rc) {
            //TODO: maybe validate if this path corresponds to the operational data
            SR_LOG_WRN("Failed to set operational data for xpath '%s'.", values[i].xpath);
        }
    }
    //TODO: generate request asking for nested data
    session->dp_req_waiting -= 1;
    if (0 == session->dp_req_waiting) {
        SR_LOG_DBG("All data from data providers has been received session id = %u, reenque the request", session->id);
        //TODO validate data
        session->state = RP_REQ_DATA_LOADED;
        rp_msg_process(rp_ctx, session, session->req);
    }
error:
    pthread_mutex_unlock(&session->cur_req_mutex);

cleanup:
    sr_free_values(values, values_cnt);

    return rc;
}

/**
 * @brief Processes a RPC response.
 */
static int
rp_rpc_resp_process(const rp_ctx_t *rp_ctx, const rp_session_t *session, Sr__Msg *msg)
{
    sr_api_variant_t api_variant = SR_API_VALUES;
    sr_val_t *output = NULL;
    sr_node_t *output_tree = NULL;
    size_t output_cnt = 0;
    Sr__Msg *resp = NULL;
    int rc = SR_ERR_OK;

    CHECK_NULL_ARG_NORET5(rc, rp_ctx, session, msg, msg->response, msg->response->rpc_resp);
    if (SR_ERR_OK != rc) {
        /* release the message since it won't be released in dispatch */
        sr__msg__free_unpacked(msg, NULL);
        return rc;
    }

    /* validate the RPC response */
    if (msg->response->rpc_resp->n_output) {
        rc = sr_values_gpb_to_sr(msg->response->rpc_resp->output,  msg->response->rpc_resp->n_output,
                                 &output, &output_cnt);
    } else if (msg->response->rpc_resp->n_output_tree) {
        api_variant = SR_API_TREES;
        rc = sr_trees_gpb_to_sr(msg->response->rpc_resp->output_tree,  msg->response->rpc_resp->n_output_tree,
                                &output_tree, &output_cnt);
    }
    if (SR_ERR_OK == rc) {
        if (SR_API_VALUES == api_variant) {
            rc = dm_validate_rpc(rp_ctx->dm_ctx, session->dm_session, msg->response->rpc_resp->xpath,
                    &output, &output_cnt, false);
        } else {
            rc = dm_validate_rpc_tree(rp_ctx->dm_ctx, session->dm_session, msg->response->rpc_resp->xpath,
                    &output_tree, &output_cnt, false);
        }
    }

    /* duplicate msg into resp with the new output values */
    if (SR_ERR_OK == rc) {
        rc = sr_gpb_resp_alloc(SR__OPERATION__RPC, session->id, &resp);
    }
    if (SR_ERR_OK == rc) {
        resp->response->rpc_resp->xpath = strdup(msg->response->rpc_resp->xpath);
        CHECK_NULL_NOMEM_ERROR(resp->response->rpc_resp->xpath, rc);
    }
    if (SR_ERR_OK == rc) {
        if (SR_API_VALUES == api_variant) {
            rc = sr_values_sr_to_gpb(output, output_cnt, &resp->response->rpc_resp->output, &resp->response->rpc_resp->n_output);
        } else {
            rc = sr_trees_sr_to_gpb(output_tree, output_cnt, &resp->response->rpc_resp->output_tree, &resp->response->rpc_resp->n_output_tree);
        }
    }
    if (SR_API_VALUES == api_variant) {
        sr_free_values(output, output_cnt);
    } else {
        sr_free_trees(output_tree, output_cnt);
    }

    if ((SR_ERR_OK == rc) || (NULL != resp)) {
        sr__msg__free_unpacked(msg, NULL);
        msg = NULL;
    } else {
        resp = msg;
    }

    /* set response code */
    resp->response->result = rc;

    /* copy DM errors, if any */
    rc = rp_resp_fill_errors(resp, session->dm_session);
    if (SR_ERR_OK != rc) {
        SR_LOG_ERR_MSG("Copying errors to gpb failed.");
    }

    /* forward RPC response to the originator */
    rc = cm_msg_send(rp_ctx->cm_ctx, resp);

    return rc;
}

/**
 * @brief Processes an unsubscribe-destination internal request.
 */
static int
rp_unsubscribe_destination_req_process(const rp_ctx_t *rp_ctx, Sr__Msg *msg)
{
    int rc = SR_ERR_OK;

    CHECK_NULL_ARG4(rp_ctx, msg, msg->internal_request, msg->internal_request->unsubscribe_dst_req);

    SR_LOG_DBG_MSG("Processing unsubscribe destination request.");

    rc = np_unsubscribe_destination(rp_ctx->np_ctx, msg->internal_request->unsubscribe_dst_req->destination);

    return rc;
}

/**
 * @brief Processes a commit-release internal request.
 */
static int
rp_commit_release_req_process(const rp_ctx_t *rp_ctx, Sr__Msg *msg)
{
    int rc = SR_ERR_OK;

    CHECK_NULL_ARG4(rp_ctx, msg, msg->internal_request, msg->internal_request->commit_release_req);

    SR_LOG_DBG_MSG("Processing commit-release request.");

    rc = np_commit_release(rp_ctx->np_ctx, msg->internal_request->commit_release_req->commit_id);

    return rc;
}

/**
 * @brief Processes an operational data timeout request.
 */
static int
rp_oper_data_timeout_req_process(rp_ctx_t *rp_ctx, rp_session_t *session, Sr__Msg *msg)
{
    int rc = SR_ERR_OK;

    CHECK_NULL_ARG5(rp_ctx, msg, msg->internal_request, msg->internal_request->oper_data_timeout_req, session);

    SR_LOG_DBG_MSG("Processing oper-data-timeout request.");

    if (((intptr_t)session->req) == msg->internal_request->oper_data_timeout_req->request_id) {
        SR_LOG_DBG("Time out expired for operational data to be loaded. Request processing continue, session id = %u", session->id);
        rp_msg_process(rp_ctx, session, session->req);
    }

    return rc;
}

/**
 * @brief Processes an event notification request.
 */
static int
rp_event_notif_req_process(const rp_ctx_t *rp_ctx, const rp_session_t *session, Sr__Msg *msg)
{
    char *module_name = NULL;
<<<<<<< HEAD
    sr_val_t *values = NULL;
    size_t values_cnt = 0;
=======
    sr_api_variant_t api_variant = SR_API_VALUES;
    sr_val_t *values = NULL;
    sr_node_t *trees = NULL;
    size_t values_cnt = 0;
    size_t tree_cnt = 0;
>>>>>>> 5ab91688
    np_subscription_t *subscriptions = NULL;
    size_t subscription_cnt = 0;
    bool sub_match = false;
    Sr__Msg *req = NULL, *resp = NULL;
    int rc = SR_ERR_OK, rc_tmp = SR_ERR_OK;

    CHECK_NULL_ARG_NORET5(rc, rp_ctx, session, msg, msg->request, msg->request->event_notif_req);
    if (SR_ERR_OK != rc) {
<<<<<<< HEAD
        /* release the message since it won't be released in dispatch */
        sr__msg__free_unpacked(msg, NULL);
        return rc;
=======
        goto finalize;
>>>>>>> 5ab91688
    }

    SR_LOG_DBG_MSG("Processing event notification request.");

<<<<<<< HEAD
    /* validate event-notification request */
    rc = sr_values_gpb_to_sr(msg->request->event_notif_req->values, msg->request->event_notif_req->n_values,
            &values, &values_cnt);
    if (SR_ERR_OK == rc) {
        rc = dm_validate_event_notif(rp_ctx->dm_ctx, session->dm_session, msg->request->event_notif_req->xpath,
                &values, &values_cnt);
    }

    /* get module name */
    if (SR_ERR_OK == rc) {
        rc = sr_copy_first_ns(msg->request->event_notif_req->xpath, &module_name);
    }

    /* authorize (write permissions are required to deliver the event-notification) */
    if (SR_ERR_OK == rc) {
        rc = ac_check_module_permissions(session->ac_session, module_name, AC_OPER_READ_WRITE);
        if (SR_ERR_OK != rc) {
            SR_LOG_ERR("Access control check failed for module name '%s'", module_name);
        }
    }

    /* get event-notification subscriptions */
    if (SR_ERR_OK == rc) {
        rc = pm_get_subscriptions(rp_ctx->pm_ctx, module_name, SR__SUBSCRIPTION_TYPE__EVENT_NOTIF_SUBS,
                &subscriptions, &subscription_cnt);
    }
    free(module_name);
=======
    /* parse input arguments */
    if (msg->request->event_notif_req->n_values) {
        rc = sr_values_gpb_to_sr(msg->request->event_notif_req->values, msg->request->event_notif_req->n_values,
                &values, &values_cnt);
    } else if (msg->request->event_notif_req->n_trees) {
        api_variant = SR_API_TREES;
        rc = sr_trees_gpb_to_sr(msg->request->event_notif_req->trees, msg->request->event_notif_req->n_trees,
                &trees, &tree_cnt);
    }
    CHECK_RC_LOG_GOTO(rc, finalize, "Failed to parse event notification (%s) data trees from GPB message.",
                      msg->request->event_notif_req->xpath);

    /* validate event-notification request */
    if (SR_API_VALUES == api_variant) {
        rc = dm_validate_event_notif(rp_ctx->dm_ctx, session->dm_session, msg->request->event_notif_req->xpath,
                &values, &values_cnt);
    } else {
        rc = dm_validate_event_notif_tree(rp_ctx->dm_ctx, session->dm_session, msg->request->event_notif_req->xpath,
                &trees, &tree_cnt);
    }
    CHECK_RC_LOG_GOTO(rc, finalize, "Validation of an event notification (%s) message failed.",
                      msg->request->event_notif_req->xpath);

    /* get module name */
    rc = sr_copy_first_ns(msg->request->event_notif_req->xpath, &module_name);
    CHECK_RC_LOG_GOTO(rc, finalize, "Failed to obtain module name for event notification request (%s).",
                      msg->request->event_notif_req->xpath);

    /* authorize (write permissions are required to deliver the event-notification) */
    rc = ac_check_module_permissions(session->ac_session, module_name, AC_OPER_READ_WRITE);
    CHECK_RC_LOG_GOTO(rc, finalize, "Access control check failed for module name '%s'", module_name);

    /* get event-notification subscriptions */
    rc = pm_get_subscriptions(rp_ctx->pm_ctx, module_name, SR__SUBSCRIPTION_TYPE__EVENT_NOTIF_SUBS,
            &subscriptions, &subscription_cnt);
    CHECK_RC_LOG_GOTO(rc, finalize, "Failed to get subscriptions for event notification request (%s).",
                      msg->request->event_notif_req->xpath);
>>>>>>> 5ab91688

    /* broadcast the notification to all subscribed processes */
    for (unsigned i = 0; SR_ERR_OK == rc && i < subscription_cnt; ++i) {
        if (NULL != subscriptions[i].xpath && 0 == strcmp(subscriptions[i].xpath, msg->request->event_notif_req->xpath)) {
            /* duplicate msg into req with values and subscription details */
            rc = sr_gpb_req_alloc(SR__OPERATION__EVENT_NOTIF, session->id, &req);
<<<<<<< HEAD
            if (SR_ERR_OK != rc) break;
            req->request->event_notif_req->xpath = strdup(msg->request->event_notif_req->xpath);
            CHECK_NULL_NOMEM_ERROR(req->request->event_notif_req->xpath, rc);
            if (SR_ERR_OK != rc) break;
            rc = sr_values_sr_to_gpb(values, values_cnt, &req->request->event_notif_req->values,
                                     &req->request->event_notif_req->n_values);
            if (SR_ERR_OK != rc) break;
            req->request->event_notif_req->subscriber_address = strdup(subscriptions[i].dst_address);
            CHECK_NULL_NOMEM_ERROR(req->request->event_notif_req->subscriber_address, rc);
            if (SR_ERR_OK != rc) break;
=======
            CHECK_RC_LOG_GOTO(rc, finalize, "Failed to duplicate event notification request (%s).",
                              msg->request->event_notif_req->xpath);
            /*  - xpath */
            req->request->event_notif_req->xpath = strdup(msg->request->event_notif_req->xpath);
            CHECK_NULL_NOMEM_ERROR(req->request->event_notif_req->xpath, rc);
            CHECK_RC_LOG_GOTO(rc, finalize, "Failed to duplicate event notification request xpath (%s).",
                              msg->request->event_notif_req->xpath);
            /*  - values / trees */
            if (SR_API_VALUES == api_variant) {
                rc = sr_values_sr_to_gpb(values, values_cnt, &req->request->event_notif_req->values,
                                         &req->request->event_notif_req->n_values);
            } else {
                rc = sr_trees_sr_to_gpb(trees, tree_cnt, &req->request->event_notif_req->trees,
                                         &req->request->event_notif_req->n_trees);
            }
            CHECK_RC_LOG_GOTO(rc, finalize, "Failed to duplicate event notification (%s) input data.",
                              msg->request->event_notif_req->xpath);
            /*  -- subscription info */
            req->request->event_notif_req->subscriber_address = strdup(subscriptions[i].dst_address);
            CHECK_NULL_NOMEM_ERROR(req->request->event_notif_req->subscriber_address, rc);
            CHECK_RC_LOG_GOTO(rc, finalize, "Failed to duplicate event notification (%s) subscription "
                              "destination address.", msg->request->event_notif_req->xpath);
>>>>>>> 5ab91688
            req->request->event_notif_req->subscription_id = subscriptions[i].dst_id;
            req->request->event_notif_req->has_subscription_id = true;
            /* forward the request to the subscriber */
            rc = cm_msg_send(rp_ctx->cm_ctx, req);
            req = NULL;
            sub_match = true;
        }
    }
<<<<<<< HEAD
=======

finalize:
>>>>>>> 5ab91688
    if (NULL != req) {
        sr__msg__free_unpacked(req, NULL);
        req = NULL;
    }
<<<<<<< HEAD
    sr_free_values(values, values_cnt);
    values = NULL;
    values_cnt = 0;
=======

    if (SR_API_VALUES == api_variant) {
        sr_free_values(values, values_cnt);
        values = NULL;
        values_cnt = 0;
    } else {
        sr_free_trees(trees, tree_cnt);
        trees = NULL;
        tree_cnt = 0;
    }

    free(module_name);
>>>>>>> 5ab91688

    if (!sub_match && SR_ERR_OK == rc) {
        /* no subscription for this event notification */
        SR_LOG_ERR("No subscription found for event notification delivery (xpath = '%s').",
                   msg->request->event_notif_req->xpath);
        rc = SR_ERR_NOT_FOUND;
    }
<<<<<<< HEAD
=======

>>>>>>> 5ab91688
    np_free_subscriptions(subscriptions, subscription_cnt);
    subscriptions = NULL;
    subscription_cnt = 0;

    /* send the response with return code */
    rc_tmp = sr_gpb_resp_alloc(SR__OPERATION__EVENT_NOTIF, session->id, &resp);
    if (SR_ERR_OK == rc_tmp) {
        resp->response->result = rc;
        rc = cm_msg_send(rp_ctx->cm_ctx, resp);
    }

    sr__msg__free_unpacked(msg, NULL);
    return rc;
}

/**
 * @brief Processes an notification acknowledgment.
 */
static int
rp_notification_ack_process(rp_ctx_t *rp_ctx, Sr__Msg *msg)
{
    int rc = SR_ERR_OK;

    CHECK_NULL_ARG4(rp_ctx, msg, msg->notification_ack, msg->notification_ack->notif);

    SR_LOG_DBG("Notification ACK received with result = %"PRIu32".", msg->notification_ack->result);

    rc = np_commit_notification_ack(rp_ctx->np_ctx, msg->notification_ack->notif->commit_id);

    return rc;
}

/**
 * @brief Dispatches received request message.
 */
static int
rp_req_dispatch(rp_ctx_t *rp_ctx, rp_session_t *session, Sr__Msg *msg, bool *skip_msg_cleanup)
{
    int rc = SR_ERR_OK;

    CHECK_NULL_ARG4(rp_ctx, session, msg, skip_msg_cleanup);

    *skip_msg_cleanup = false;

    dm_clear_session_errors(session->dm_session);

    /* acquire lock for operation accessing data */
    switch (msg->request->operation) {
        case SR__OPERATION__GET_ITEM:
        case SR__OPERATION__GET_ITEMS:
        case SR__OPERATION__SET_ITEM:
        case SR__OPERATION__DELETE_ITEM:
        case SR__OPERATION__MOVE_ITEM:
        case SR__OPERATION__SESSION_REFRESH:
            pthread_rwlock_rdlock(&rp_ctx->commit_lock);
            break;
        case SR__OPERATION__COMMIT:
            pthread_rwlock_wrlock(&rp_ctx->commit_lock);
            break;
        default:
            break;
    }

    switch (msg->request->operation) {
        case SR__OPERATION__SESSION_SWITCH_DS:
            rc = rp_switch_datastore_req_process(rp_ctx, session, msg);
            break;
        case SR__OPERATION__SESSION_SET_OPTS:
            rc = rp_session_set_opts(rp_ctx, session, msg);
            break;
        case SR__OPERATION__LIST_SCHEMAS:
            rc = rp_list_schemas_req_process(rp_ctx, session, msg);
            break;
        case SR__OPERATION__GET_SCHEMA:
            rc = rp_get_schema_req_process(rp_ctx, session, msg);
            break;
        case SR__OPERATION__MODULE_INSTALL:
            rc = rp_module_install_req_process(rp_ctx, session, msg);
            break;
        case SR__OPERATION__FEATURE_ENABLE:
            rc = rp_feature_enable_req_process(rp_ctx, session, msg);
            break;
        case SR__OPERATION__GET_ITEM:
            rc = rp_get_item_req_process(rp_ctx, session, msg, skip_msg_cleanup);
            break;
        case SR__OPERATION__GET_ITEMS:
            rc = rp_get_items_req_process(rp_ctx, session, msg, skip_msg_cleanup);
            break;
        case SR__OPERATION__SET_ITEM:
            rc = rp_set_item_req_process(rp_ctx, session, msg);
            break;
        case SR__OPERATION__DELETE_ITEM:
            rc = rp_delete_item_req_process(rp_ctx, session, msg);
            break;
        case SR__OPERATION__MOVE_ITEM:
            rc = rp_move_item_req_process(rp_ctx, session, msg);
            break;
        case SR__OPERATION__VALIDATE:
            rc = rp_validate_req_process(rp_ctx, session, msg);
            break;
        case SR__OPERATION__COMMIT:
            rc = rp_commit_req_process(rp_ctx, session, msg);
            break;
        case SR__OPERATION__DISCARD_CHANGES:
            rc = rp_discard_changes_req_process(rp_ctx, session, msg);
            break;
        case SR__OPERATION__COPY_CONFIG:
            rc = rp_copy_config_req_process(rp_ctx, session, msg);
            break;
        case SR__OPERATION__SESSION_REFRESH:
            rc = rp_session_refresh_req_process(rp_ctx, session, msg);
            break;
        case SR__OPERATION__LOCK:
            rc = rp_lock_req_process(rp_ctx, session, msg);
            break;
        case SR__OPERATION__UNLOCK:
            rc = rp_unlock_req_process(rp_ctx, session, msg);
            break;
        case SR__OPERATION__SUBSCRIBE:
            rc = rp_subscribe_req_process(rp_ctx, session, msg);
            break;
        case SR__OPERATION__UNSUBSCRIBE:
            rc = rp_unsubscribe_req_process(rp_ctx, session, msg);
            break;
        case SR__OPERATION__CHECK_ENABLED_RUNNING:
            rc = rp_check_enabled_running_req_process(rp_ctx, session, msg);
            break;
        case SR__OPERATION__GET_CHANGES:
            rc = rp_get_changes_req_process(rp_ctx, session, msg);
            break;
        case SR__OPERATION__RPC:
            rc = rp_rpc_req_process(rp_ctx, session, msg);
            *skip_msg_cleanup = true;
            return rc; /* skip further processing */
        case SR__OPERATION__EVENT_NOTIF:
            rc = rp_event_notif_req_process(rp_ctx, session, msg);
            *skip_msg_cleanup = true;
            return rc; /* skip further processing */
        default:
            SR_LOG_ERR("Unsupported request received (session id=%"PRIu32", operation=%d).",
                    session->id, msg->request->operation);
            rc = SR_ERR_UNSUPPORTED;
            break;
    }

    /* release lock*/
    switch (msg->request->operation) {
        case SR__OPERATION__GET_ITEM:
        case SR__OPERATION__GET_ITEMS:
        case SR__OPERATION__SET_ITEM:
        case SR__OPERATION__DELETE_ITEM:
        case SR__OPERATION__MOVE_ITEM:
        case SR__OPERATION__SESSION_REFRESH:
        case SR__OPERATION__COMMIT:
            pthread_rwlock_unlock(&rp_ctx->commit_lock);
            break;
        default:
            break;
    }

    return rc;
}

/**
 * @brief Dispatches received response message.
 */
static int
rp_resp_dispatch(rp_ctx_t *rp_ctx, rp_session_t *session, Sr__Msg *msg, bool *skip_msg_cleanup)
{
    int rc = SR_ERR_OK;

    CHECK_NULL_ARG4(rp_ctx, session, msg, skip_msg_cleanup);

    *skip_msg_cleanup = false;

    switch (msg->response->operation) {
        case SR__OPERATION__DATA_PROVIDE:
            rc = rp_data_provide_resp_process(rp_ctx, session, msg);
            break;
        case SR__OPERATION__RPC:
            rc = rp_rpc_resp_process(rp_ctx, session, msg);
            *skip_msg_cleanup = true;
            break;
        default:
            SR_LOG_ERR("Unsupported response received (session id=%"PRIu32", operation=%d).",
                    session->id, msg->response->operation);
            rc = SR_ERR_UNSUPPORTED;
            break;
    }

    return rc;
}

/**
 * @brief Dispatches received internal request message.
 */
static int
rp_internal_req_dispatch(rp_ctx_t *rp_ctx, rp_session_t *session, Sr__Msg *msg)
{
    int rc = SR_ERR_OK;

    CHECK_NULL_ARG2(rp_ctx, msg);

    switch (msg->internal_request->operation) {
        case SR__OPERATION__UNSUBSCRIBE_DESTINATION:
            rc = rp_unsubscribe_destination_req_process(rp_ctx, msg);
            break;
        case SR__OPERATION__COMMIT_RELEASE:
            rc = rp_commit_release_req_process(rp_ctx, msg);
            break;
        case SR__OPERATION__OPER_DATA_TIMEOUT:
            rc = rp_oper_data_timeout_req_process(rp_ctx, session, msg);
            break;
        default:
            SR_LOG_ERR("Unsupported internal request received (operation=%d).", msg->internal_request->operation);
            rc = SR_ERR_UNSUPPORTED;
            break;
    }

    return rc;
}

/**
 * @brief Dispatches the received message.
 */
static int
rp_msg_dispatch(rp_ctx_t *rp_ctx, rp_session_t *session, Sr__Msg *msg)
{
    int rc = SR_ERR_OK;
    bool skip_msg_cleanup = false;

    CHECK_NULL_ARG2(rp_ctx, msg);

    /* NULL session is only allowed for internal messages */
    if ((NULL == session) &&
            (SR__MSG__MSG_TYPE__INTERNAL_REQUEST != msg->type) &&
            (SR__MSG__MSG_TYPE__NOTIFICATION_ACK != msg->type)) {
        SR_LOG_ERR("Session argument of the message  to be processed is NULL (type=%d).", msg->type);
        sr__msg__free_unpacked(msg, NULL);
        return SR_ERR_INVAL_ARG;
    }

    /* whitelist only some operations for notification sessions */
    if ((NULL != session) && (SR__MSG__MSG_TYPE__REQUEST == msg->type) && (session->options & SR__SESSION_FLAGS__SESS_NOTIFICATION)) {
        if ((SR__OPERATION__GET_ITEM != msg->request->operation) &&
                (SR__OPERATION__GET_ITEMS != msg->request->operation) &&
                (SR__OPERATION__SESSION_REFRESH != msg->request->operation) &&
                (SR__OPERATION__GET_CHANGES != msg->request->operation) &&
                (SR__OPERATION__UNSUBSCRIBE != msg->request->operation)) {
            SR_LOG_ERR("Unsupported operation for notification session (session id=%"PRIu32", operation=%d).",
                    session->id, msg->request->operation);
            sr__msg__free_unpacked(msg, NULL);
            return SR_ERR_UNSUPPORTED;
        }
    }

    switch (msg->type) {
        case SR__MSG__MSG_TYPE__REQUEST:
            rc = rp_req_dispatch(rp_ctx, session, msg, &skip_msg_cleanup);
            break;
        case SR__MSG__MSG_TYPE__RESPONSE:
            rc = rp_resp_dispatch(rp_ctx, session, msg, &skip_msg_cleanup);
            break;
        case SR__MSG__MSG_TYPE__INTERNAL_REQUEST:
            rc = rp_internal_req_dispatch(rp_ctx, session, msg);
            break;
        case SR__MSG__MSG_TYPE__NOTIFICATION_ACK:
            rc = rp_notification_ack_process(rp_ctx, msg);
            break;
        default:
            SR_LOG_ERR("Unsupported message received (session id=%"PRIu32", operation=%d).",
                    session->id, msg->response->operation);
            rc = SR_ERR_UNSUPPORTED;
    }

    /* release the message */
    if (!skip_msg_cleanup) {
        sr__msg__free_unpacked(msg, NULL);
    }

    if (SR_ERR_OK != rc) {
        SR_LOG_WRN("Error by processing of the message: %s.", sr_strerror(rc));
    }

    return rc;
}

/**
 * @brief Cleans up the session (releases the data allocated by Request Processor).
 */
static int
rp_session_cleanup(const rp_ctx_t *rp_ctx, rp_session_t *session)
{
    CHECK_NULL_ARG2(rp_ctx, session);

    SR_LOG_DBG("RP session cleanup, session id=%"PRIu32".", session->id);

    dm_session_stop(rp_ctx->dm_ctx, session->dm_session);
    ac_session_cleanup(session->ac_session);

    ly_set_free(session->get_items_ctx.nodes);
    free(session->get_items_ctx.xpath);
    pthread_mutex_destroy(&session->msg_count_mutex);
    pthread_mutex_destroy(&session->cur_req_mutex);
    free(session->change_ctx.xpath);
    free(session->module_name);
    if (NULL != session->req) {
        sr__msg__free_unpacked(session->req, NULL);
    }
    for (size_t i = 0; i < DM_DATASTORE_COUNT; i++) {
        while (session->loaded_state_data[i]->count > 0) {
            char *item = session->loaded_state_data[i]->data[session->loaded_state_data[i]->count-1];
            sr_list_rm(session->loaded_state_data[i], item);
            free(item);
        }
        sr_list_cleanup(session->loaded_state_data[i]);
    }
    free(session->loaded_state_data);
    free(session);

    return SR_ERR_OK;
}

/**
 * @brief Executes the work of a worker thread.
 */
static void *
rp_worker_thread_execute(void *rp_ctx_p)
{
    if (NULL == rp_ctx_p) {
        return NULL;
    }
    rp_ctx_t *rp_ctx = (rp_ctx_t*)rp_ctx_p;
    rp_request_t req = { 0 };
    bool dequeued = false, dequeued_prev = false, exit = false;

    SR_LOG_DBG("Starting worker thread id=%lu.", (unsigned long)pthread_self());

    pthread_mutex_lock(&rp_ctx->request_queue_mutex);
    rp_ctx->active_threads++;
    pthread_mutex_unlock(&rp_ctx->request_queue_mutex);

    do {
        /* process requests while there are some */
        dequeued_prev = false;
        do {
            /* dequeue a request */
            pthread_mutex_lock(&rp_ctx->request_queue_mutex);
            dequeued = sr_cbuff_dequeue(rp_ctx->request_queue, &req);
            pthread_mutex_unlock(&rp_ctx->request_queue_mutex);

            if (dequeued) {
                /* process the request */
                if (NULL == req.msg) {
                    SR_LOG_DBG("Thread id=%lu received an empty request, exiting.", (unsigned long)pthread_self());
                    exit = true;
                } else {
                    rp_msg_dispatch(rp_ctx, req.session, req.msg);
                    if (NULL != req.session) {
                        /* update message count and release session if needed */
                        pthread_mutex_lock(&req.session->msg_count_mutex);
                        req.session->msg_count -= 1;
                        if (0 == req.session->msg_count && req.session->stop_requested) {
                            pthread_mutex_unlock(&req.session->msg_count_mutex);
                            rp_session_cleanup(rp_ctx, req.session);
                        } else {
                            pthread_mutex_unlock(&req.session->msg_count_mutex);
                        }
                    }
                }
                dequeued_prev = true;
            } else {
                /* no items in queue - spin for a while */
                if (dequeued_prev) {
                    /* only if the thread has actually processed something since the last wakeup */
                    size_t count = 0;
                    while ((0 == sr_cbuff_items_in_queue(rp_ctx->request_queue)) && (count < rp_ctx->thread_spin_limit)) {
                        count++;
                    }
                }
                pthread_mutex_lock(&rp_ctx->request_queue_mutex);
                if (0 != sr_cbuff_items_in_queue(rp_ctx->request_queue)) {
                    /* some items are in queue - process them */
                    pthread_mutex_unlock(&rp_ctx->request_queue_mutex);
                    dequeued = true;
                    continue;
                } else {
                    /* no items in queue - go to sleep */
                    rp_ctx->active_threads--;
                    pthread_mutex_unlock(&rp_ctx->request_queue_mutex);
                }
            }
        } while (dequeued && !exit);

        if (!exit) {
            /* wait until new request comes */
            SR_LOG_DBG("Thread id=%lu will wait.",  (unsigned long)pthread_self());

            /* wait for a signal */
            pthread_mutex_lock(&rp_ctx->request_queue_mutex);
            if (rp_ctx->stop_requested) {
                /* stop has been requested, do not wait anymore */
                pthread_mutex_unlock(&rp_ctx->request_queue_mutex);
                break;
            }
            pthread_cond_wait(&rp_ctx->request_queue_cv, &rp_ctx->request_queue_mutex);
            rp_ctx->active_threads++;

            SR_LOG_DBG("Thread id=%lu signaled.",  (unsigned long)pthread_self());
            pthread_mutex_unlock(&rp_ctx->request_queue_mutex);
        }
    } while (!exit);

    SR_LOG_DBG("Worker thread id=%lu is exiting.",  (unsigned long)pthread_self());

    return NULL;
}

int
rp_init(cm_ctx_t *cm_ctx, rp_ctx_t **rp_ctx_p)
{
    size_t i = 0, j = 0;
    rp_ctx_t *ctx = NULL;
    int ret = 0, rc = SR_ERR_OK;

    CHECK_NULL_ARG(rp_ctx_p);

    SR_LOG_DBG_MSG("Request Processor init started.");

    /* allocate the context */
    ctx = calloc(1, sizeof(*ctx));
    if (NULL == ctx) {
        SR_LOG_ERR_MSG("Cannot allocate memory for Request Processor context.");
        return SR_ERR_NOMEM;
    }
    ctx->cm_ctx = cm_ctx;

    /* initialize access control module */
    rc = ac_init(SR_DATA_SEARCH_DIR, &ctx->ac_ctx);
    if (SR_ERR_OK != rc) {
        SR_LOG_ERR_MSG("Access Control module initialization failed.");
        goto cleanup;
    }

    /* initialize request queue */
    rc = sr_cbuff_init(RP_INIT_REQ_QUEUE_SIZE, sizeof(rp_request_t), &ctx->request_queue);
    if (SR_ERR_OK != rc) {
        SR_LOG_ERR_MSG("RP request queue initialization failed.");
        goto cleanup;
    }

    pthread_rwlockattr_t attr;
    pthread_rwlockattr_init(&attr);
#if defined(HAVE_PTHREAD_RWLOCKATTR_SETKIND_NP)
    pthread_rwlockattr_setkind_np(&attr, PTHREAD_RWLOCK_PREFER_WRITER_NONRECURSIVE_NP);
#endif
    ret = pthread_rwlock_init(&ctx->commit_lock, &attr);
    pthread_rwlockattr_destroy(&attr);
    CHECK_ZERO_MSG_GOTO(ret, rc, SR_ERR_INIT_FAILED, cleanup, "Commit rwlock initialization failed.");

    /* initialize Notification Processor */
    rc = np_init(ctx, &ctx->np_ctx);
    if (SR_ERR_OK != rc) {
        SR_LOG_ERR_MSG("Notification Processor initialization failed.");
        goto cleanup;
    }

    /* initialize Persistence Manager */
    rc = pm_init(ctx, SR_INTERNAL_SCHEMA_SEARCH_DIR, SR_DATA_SEARCH_DIR, &ctx->pm_ctx);
    if (SR_ERR_OK != rc) {
        SR_LOG_ERR_MSG("Persistence Manager initialization failed.");
        goto cleanup;
    }

    /* initialize Data Manager */
    rc = dm_init(ctx->ac_ctx, ctx->np_ctx, ctx->pm_ctx, cm_ctx ? cm_get_connection_mode(cm_ctx) : CM_MODE_LOCAL,
                 SR_SCHEMA_SEARCH_DIR, SR_DATA_SEARCH_DIR, &ctx->dm_ctx);
    if (SR_ERR_OK != rc) {
        SR_LOG_ERR_MSG("Data Manager initialization failed.");
        goto cleanup;
    }

    /* run worker threads */
    pthread_mutex_init(&ctx->request_queue_mutex, NULL);
    pthread_cond_init(&ctx->request_queue_cv, NULL);

    for (i = 0; i < RP_THREAD_COUNT; i++) {
        rc = pthread_create(&ctx->thread_pool[i], NULL, rp_worker_thread_execute, ctx);
        if (0 != rc) {
            SR_LOG_ERR("Error by creating a new thread: %s", sr_strerror_safe(errno));
            for (j = 0; j < i; j++) {
                pthread_cancel(ctx->thread_pool[j]);
            }
            rc = SR_ERR_INTERNAL;
            goto cleanup;
        }
    }

    *rp_ctx_p = ctx;
    return SR_ERR_OK;

cleanup:
    dm_cleanup(ctx->dm_ctx);
    np_cleanup(ctx->np_ctx);
    pm_cleanup(ctx->pm_ctx);
    ac_cleanup(ctx->ac_ctx);
    sr_cbuff_cleanup(ctx->request_queue);
    free(ctx);
    return rc;
}

void
rp_cleanup(rp_ctx_t *rp_ctx)
{
    size_t i = 0;
    rp_request_t req = { 0 };

    SR_LOG_DBG_MSG("Request Processor cleanup started, requesting cancel of each worker thread.");

    if (NULL != rp_ctx) {
        /* enqueue RP_THREAD_COUNT "empty" messages and send signal to all threads */
        pthread_mutex_lock(&rp_ctx->request_queue_mutex);
        rp_ctx->stop_requested = true;
        /* enqueue empty requests to request thread exits */
        for (i = 0; i < RP_THREAD_COUNT; i++) {
            sr_cbuff_enqueue(rp_ctx->request_queue, &req);
        }
        pthread_cond_broadcast(&rp_ctx->request_queue_cv);
        pthread_mutex_unlock(&rp_ctx->request_queue_mutex);

        /* wait for threads to exit */
        for (i = 0; i < RP_THREAD_COUNT; i++) {
            pthread_join(rp_ctx->thread_pool[i], NULL);
        }
        pthread_mutex_destroy(&rp_ctx->request_queue_mutex);
        pthread_cond_destroy(&rp_ctx->request_queue_cv);

        while (sr_cbuff_dequeue(rp_ctx->request_queue, &req)) {
            if (NULL != req.msg) {
                sr__msg__free_unpacked(req.msg, NULL);
            }
        }
        pthread_rwlock_destroy(&rp_ctx->commit_lock);
        dm_cleanup(rp_ctx->dm_ctx);
        np_cleanup(rp_ctx->np_ctx);
        pm_cleanup(rp_ctx->pm_ctx);
        ac_cleanup(rp_ctx->ac_ctx);
        sr_cbuff_cleanup(rp_ctx->request_queue);
        free(rp_ctx);
    }

    SR_LOG_DBG_MSG("Request Processor cleanup finished.");
}

int
rp_session_start(const rp_ctx_t *rp_ctx, const uint32_t session_id, const ac_ucred_t *user_credentials,
        const sr_datastore_t datastore, const uint32_t session_options, const uint32_t commit_id, rp_session_t **session_p)
{
    rp_session_t *session = NULL;
    int rc = SR_ERR_OK;

    CHECK_NULL_ARG2(rp_ctx, session_p);

    SR_LOG_DBG("RP session start, session id=%"PRIu32".", session_id);

    session = calloc(1, sizeof(*session));
    if (NULL == session) {
        SR_LOG_ERR_MSG("Cannot allocate memory for RP session context.");
        return SR_ERR_NOMEM;
    }

    pthread_mutex_init(&session->msg_count_mutex, NULL);
    session->user_credentials = user_credentials;
    session->id = session_id;
    session->datastore = datastore;
    session->options = session_options;
    session->commit_id = commit_id;
    pthread_mutex_init(&session->cur_req_mutex, NULL);

    session->loaded_state_data = calloc(DM_DATASTORE_COUNT, sizeof(*session->loaded_state_data));
    CHECK_NULL_NOMEM_GOTO(session->loaded_state_data, rc, cleanup);
    for (size_t i = 0; i < DM_DATASTORE_COUNT; i++) {
        rc = sr_list_init(&session->loaded_state_data[i]);
        CHECK_RC_LOG_GOTO(rc, cleanup, "List of state xpath initialization failed for session id=%"PRIu32".", session_id);
    }


    rc = ac_session_init(rp_ctx->ac_ctx, user_credentials, &session->ac_session);
    CHECK_RC_LOG_GOTO(rc, cleanup, "Access Control session init failed for session id=%"PRIu32".", session_id);

    rc = dm_session_start(rp_ctx->dm_ctx, user_credentials, datastore, &session->dm_session);
    CHECK_RC_LOG_GOTO(rc, cleanup, "Init of dm_session failed for session id=%"PRIu32".", session_id);

    *session_p = session;

    return rc;

cleanup:
    rp_session_cleanup(rp_ctx, session);
    return rc;
}

int
rp_session_stop(const rp_ctx_t *rp_ctx, rp_session_t *session)
{
    CHECK_NULL_ARG2(rp_ctx, session);

    SR_LOG_DBG("RP session stop, session id=%"PRIu32".", session->id);

    /* sanity check - normally there should not be any unprocessed messages
     * within the session when calling rp_session_stop */
    pthread_mutex_lock(&session->msg_count_mutex);
    if (session->msg_count > 0) {
        /* cleanup will be called after last message has been processed so
         * that RP can survive this unexpected situation */
        SR_LOG_WRN("There are some (%"PRIu32") unprocessed messages for the session id=%"PRIu32" when"
                " session stop has been requested, this can lead to unspecified behavior - check RP caller code!!!",
                session->msg_count, session->id);
        session->stop_requested = true;
        pthread_mutex_unlock(&session->msg_count_mutex);
    } else {
        pthread_mutex_unlock(&session->msg_count_mutex);
        rp_session_cleanup(rp_ctx, session);
    }

    return SR_ERR_OK;
}

int
rp_msg_process(rp_ctx_t *rp_ctx, rp_session_t *session, Sr__Msg *msg)
{
    rp_request_t req = { 0 };
    struct timespec now = { 0 };
    int rc = SR_ERR_OK;

    CHECK_NULL_ARG_NORET2(rc, rp_ctx, msg);

    if (SR_ERR_OK != rc) {
        if (NULL != msg) {
            sr__msg__free_unpacked(msg, NULL);
        }
        return rc;
    }

    if (NULL != session) {
        pthread_mutex_lock(&session->msg_count_mutex);
        session->msg_count += 1;
        pthread_mutex_unlock(&session->msg_count_mutex);
    }

    req.session = session;
    req.msg = msg;

    pthread_mutex_lock(&rp_ctx->request_queue_mutex);

    /* enqueue the request into buffer */
    rc = sr_cbuff_enqueue(rp_ctx->request_queue, &req);

    if (0 == rp_ctx->active_threads) {
        /* there is no active (non-sleeping) thread - if this is happening too
         * frequently, instruct the threads to spin before going to sleep */
        sr_clock_get_time(CLOCK_MONOTONIC, &now);
        uint64_t diff = (1000000000L * (now.tv_sec - rp_ctx->last_thread_wakeup.tv_sec)) + now.tv_nsec - rp_ctx->last_thread_wakeup.tv_nsec;
        if (diff < RP_THREAD_SPIN_TIMEOUT) {
            /* a thread has been woken up in less than RP_THREAD_SPIN_TIMEOUT, increase the spin */
            if (0 == rp_ctx->thread_spin_limit) {
                /* no spin set yet, set to initial value */
                rp_ctx->thread_spin_limit = RP_THREAD_SPIN_MIN;
            } else if(rp_ctx->thread_spin_limit < RP_THREAD_SPIN_MAX) {
                /* double the spin limit */
                rp_ctx->thread_spin_limit *= 2;
            }
        } else {
            /* reset spin to 0 if wakaups are not too frequent */
            rp_ctx->thread_spin_limit = 0;
        }
        rp_ctx->last_thread_wakeup = now;
    }

    SR_LOG_DBG("Threads: active=%zu/%d, %zu requests in queue", rp_ctx->active_threads, RP_THREAD_COUNT,
            sr_cbuff_items_in_queue(rp_ctx->request_queue));

    /* send signal if there is no active thread ready to process the request */
    if (0 == rp_ctx->active_threads ||
            (((sr_cbuff_items_in_queue(rp_ctx->request_queue) / rp_ctx->active_threads) > RP_REQ_PER_THREADS) &&
             rp_ctx->active_threads < RP_THREAD_COUNT)) {
        pthread_cond_signal(&rp_ctx->request_queue_cv);
    }

    pthread_mutex_unlock(&rp_ctx->request_queue_mutex);

    if (SR_ERR_OK != rc) {
        /* release the message by error */
        SR_LOG_ERR_MSG("Unable to process the message, skipping.");
        if (NULL != session) {
            pthread_mutex_lock(&session->msg_count_mutex);
            session->msg_count -= 1;
            pthread_mutex_unlock(&session->msg_count_mutex);
        }
        sr__msg__free_unpacked(msg, NULL);
    }

    return rc;
}<|MERGE_RESOLUTION|>--- conflicted
+++ resolved
@@ -1264,15 +1264,8 @@
         rc = sr_trees_gpb_to_sr(msg->request->rpc_req->input_tree,  msg->request->rpc_req->n_input_tree,
                                 &input_tree, &input_cnt);
     }
-<<<<<<< HEAD
-    if (SR_ERR_OK != rc) {
-        SR_LOG_ERR("Failed to parse RPC (%s) input arguments from GPB message.", msg->request->rpc_req->xpath);
-        goto finalize;
-    }
-=======
     CHECK_RC_LOG_GOTO(rc, finalize, "Failed to parse RPC (%s) input arguments from GPB message.",
                       msg->request->rpc_req->xpath);
->>>>>>> 5ab91688
 
     /* validate RPC request */
     if (SR_API_VALUES == api_variant) {
@@ -1281,62 +1274,21 @@
     } else {
         rc = dm_validate_rpc_tree(rp_ctx->dm_ctx, session->dm_session, msg->request->rpc_req->xpath,
                 &input_tree, &input_cnt, true);
-<<<<<<< HEAD
-    }
-    if (SR_ERR_OK != rc) {
-        SR_LOG_ERR("Validation of an RPC (%s) message failed.", msg->request->rpc_req->xpath);
-        goto finalize;
-=======
->>>>>>> 5ab91688
     }
     CHECK_RC_LOG_GOTO(rc, finalize, "Validation of an RPC (%s) message failed.", msg->request->rpc_req->xpath);
 
     /* duplicate msg into req with the new input values */
     rc = sr_gpb_req_alloc(SR__OPERATION__RPC, session->id, &req);
-<<<<<<< HEAD
-    if (SR_ERR_OK != rc) {
-        SR_LOG_ERR("Failed to duplicate RPC request (%s).", msg->request->rpc_req->xpath);
-        goto finalize;
-    }
-    req->request->rpc_req->xpath = strdup(msg->request->rpc_req->xpath);
-    CHECK_NULL_NOMEM_ERROR(req->request->rpc_req->xpath, rc);
-    if (SR_ERR_OK != rc) {
-        SR_LOG_ERR("Failed to duplicate RPC request xpath (%s).", msg->request->rpc_req->xpath);
-        goto finalize;
-    }
-=======
     CHECK_RC_LOG_GOTO(rc, finalize, "Failed to duplicate RPC request (%s).", msg->request->rpc_req->xpath);
 
     req->request->rpc_req->xpath = strdup(msg->request->rpc_req->xpath);
     CHECK_NULL_NOMEM_ERROR(req->request->rpc_req->xpath, rc);
     CHECK_RC_LOG_GOTO(rc, finalize, "Failed to duplicate RPC request xpath (%s).", msg->request->rpc_req->xpath);
->>>>>>> 5ab91688
 
     if (SR_API_VALUES == api_variant) {
         rc = sr_values_sr_to_gpb(input, input_cnt, &req->request->rpc_req->input, &req->request->rpc_req->n_input);
     } else {
         rc = sr_trees_sr_to_gpb(input_tree, input_cnt, &req->request->rpc_req->input_tree, &req->request->rpc_req->n_input_tree);
-<<<<<<< HEAD
-    }
-    if (SR_ERR_OK != rc ) {
-        SR_LOG_ERR("Failed to duplicate RPC request (%s) input arguments.", msg->request->rpc_req->xpath);
-        goto finalize;
-    }
-
-    /* get module name */
-    rc = sr_copy_first_ns(req->request->rpc_req->xpath, &module_name);
-    if (SR_ERR_OK != rc ) {
-        SR_LOG_ERR("Failed to obtain module name for RPC request (%s).", msg->request->rpc_req->xpath);
-        goto finalize;
-    }
-
-    /* authorize (write permissions are required to deliver the RPC) */
-    rc = ac_check_module_permissions(session->ac_session, module_name, AC_OPER_READ_WRITE);
-    if (SR_ERR_OK != rc) {
-        SR_LOG_ERR("Access control check failed for module name '%s'", module_name);
-        goto finalize;
-    }
-=======
     }
     CHECK_RC_LOG_GOTO(rc, finalize, "Failed to duplicate RPC request (%s) input arguments.", msg->request->rpc_req->xpath);
 
@@ -1347,19 +1299,11 @@
     /* authorize (write permissions are required to deliver the RPC) */
     rc = ac_check_module_permissions(session->ac_session, module_name, AC_OPER_READ_WRITE);
     CHECK_RC_LOG_GOTO(rc, finalize, "Access control check failed for module name '%s'", module_name);
->>>>>>> 5ab91688
 
     /* get RPC subscription */
     rc = pm_get_subscriptions(rp_ctx->pm_ctx, module_name, SR__SUBSCRIPTION_TYPE__RPC_SUBS,
             &subscriptions, &subscription_cnt);
-<<<<<<< HEAD
-    if (SR_ERR_OK != rc) {
-        SR_LOG_ERR("Failed to get subscriptions for RPC request (%s).", msg->request->rpc_req->xpath);
-        goto finalize;
-    }
-=======
     CHECK_RC_LOG_GOTO(rc, finalize, "Failed to get subscriptions for RPC request (%s).", msg->request->rpc_req->xpath);
->>>>>>> 5ab91688
 
     /* fill-in subscription details into the request */
     bool subscription_match = false;
@@ -1374,14 +1318,7 @@
             break;
         }
     }
-<<<<<<< HEAD
-    if (SR_ERR_OK != rc) {
-        SR_LOG_ERR("Failed to process subscription data for RPC request (%s).", msg->request->rpc_req->xpath);
-        goto finalize;
-    }
-=======
     CHECK_RC_LOG_GOTO(rc, finalize, "Failed to process subscription data for RPC request (%s).", msg->request->rpc_req->xpath);
->>>>>>> 5ab91688
 
     if (!subscription_match) {
         /* no subscription for this RPC */
@@ -1611,16 +1548,11 @@
 rp_event_notif_req_process(const rp_ctx_t *rp_ctx, const rp_session_t *session, Sr__Msg *msg)
 {
     char *module_name = NULL;
-<<<<<<< HEAD
-    sr_val_t *values = NULL;
-    size_t values_cnt = 0;
-=======
     sr_api_variant_t api_variant = SR_API_VALUES;
     sr_val_t *values = NULL;
     sr_node_t *trees = NULL;
     size_t values_cnt = 0;
     size_t tree_cnt = 0;
->>>>>>> 5ab91688
     np_subscription_t *subscriptions = NULL;
     size_t subscription_cnt = 0;
     bool sub_match = false;
@@ -1629,46 +1561,11 @@
 
     CHECK_NULL_ARG_NORET5(rc, rp_ctx, session, msg, msg->request, msg->request->event_notif_req);
     if (SR_ERR_OK != rc) {
-<<<<<<< HEAD
-        /* release the message since it won't be released in dispatch */
-        sr__msg__free_unpacked(msg, NULL);
-        return rc;
-=======
         goto finalize;
->>>>>>> 5ab91688
     }
 
     SR_LOG_DBG_MSG("Processing event notification request.");
 
-<<<<<<< HEAD
-    /* validate event-notification request */
-    rc = sr_values_gpb_to_sr(msg->request->event_notif_req->values, msg->request->event_notif_req->n_values,
-            &values, &values_cnt);
-    if (SR_ERR_OK == rc) {
-        rc = dm_validate_event_notif(rp_ctx->dm_ctx, session->dm_session, msg->request->event_notif_req->xpath,
-                &values, &values_cnt);
-    }
-
-    /* get module name */
-    if (SR_ERR_OK == rc) {
-        rc = sr_copy_first_ns(msg->request->event_notif_req->xpath, &module_name);
-    }
-
-    /* authorize (write permissions are required to deliver the event-notification) */
-    if (SR_ERR_OK == rc) {
-        rc = ac_check_module_permissions(session->ac_session, module_name, AC_OPER_READ_WRITE);
-        if (SR_ERR_OK != rc) {
-            SR_LOG_ERR("Access control check failed for module name '%s'", module_name);
-        }
-    }
-
-    /* get event-notification subscriptions */
-    if (SR_ERR_OK == rc) {
-        rc = pm_get_subscriptions(rp_ctx->pm_ctx, module_name, SR__SUBSCRIPTION_TYPE__EVENT_NOTIF_SUBS,
-                &subscriptions, &subscription_cnt);
-    }
-    free(module_name);
-=======
     /* parse input arguments */
     if (msg->request->event_notif_req->n_values) {
         rc = sr_values_gpb_to_sr(msg->request->event_notif_req->values, msg->request->event_notif_req->n_values,
@@ -1706,25 +1603,12 @@
             &subscriptions, &subscription_cnt);
     CHECK_RC_LOG_GOTO(rc, finalize, "Failed to get subscriptions for event notification request (%s).",
                       msg->request->event_notif_req->xpath);
->>>>>>> 5ab91688
 
     /* broadcast the notification to all subscribed processes */
     for (unsigned i = 0; SR_ERR_OK == rc && i < subscription_cnt; ++i) {
         if (NULL != subscriptions[i].xpath && 0 == strcmp(subscriptions[i].xpath, msg->request->event_notif_req->xpath)) {
             /* duplicate msg into req with values and subscription details */
             rc = sr_gpb_req_alloc(SR__OPERATION__EVENT_NOTIF, session->id, &req);
-<<<<<<< HEAD
-            if (SR_ERR_OK != rc) break;
-            req->request->event_notif_req->xpath = strdup(msg->request->event_notif_req->xpath);
-            CHECK_NULL_NOMEM_ERROR(req->request->event_notif_req->xpath, rc);
-            if (SR_ERR_OK != rc) break;
-            rc = sr_values_sr_to_gpb(values, values_cnt, &req->request->event_notif_req->values,
-                                     &req->request->event_notif_req->n_values);
-            if (SR_ERR_OK != rc) break;
-            req->request->event_notif_req->subscriber_address = strdup(subscriptions[i].dst_address);
-            CHECK_NULL_NOMEM_ERROR(req->request->event_notif_req->subscriber_address, rc);
-            if (SR_ERR_OK != rc) break;
-=======
             CHECK_RC_LOG_GOTO(rc, finalize, "Failed to duplicate event notification request (%s).",
                               msg->request->event_notif_req->xpath);
             /*  - xpath */
@@ -1747,7 +1631,6 @@
             CHECK_NULL_NOMEM_ERROR(req->request->event_notif_req->subscriber_address, rc);
             CHECK_RC_LOG_GOTO(rc, finalize, "Failed to duplicate event notification (%s) subscription "
                               "destination address.", msg->request->event_notif_req->xpath);
->>>>>>> 5ab91688
             req->request->event_notif_req->subscription_id = subscriptions[i].dst_id;
             req->request->event_notif_req->has_subscription_id = true;
             /* forward the request to the subscriber */
@@ -1756,20 +1639,12 @@
             sub_match = true;
         }
     }
-<<<<<<< HEAD
-=======
 
 finalize:
->>>>>>> 5ab91688
     if (NULL != req) {
         sr__msg__free_unpacked(req, NULL);
         req = NULL;
     }
-<<<<<<< HEAD
-    sr_free_values(values, values_cnt);
-    values = NULL;
-    values_cnt = 0;
-=======
 
     if (SR_API_VALUES == api_variant) {
         sr_free_values(values, values_cnt);
@@ -1782,7 +1657,6 @@
     }
 
     free(module_name);
->>>>>>> 5ab91688
 
     if (!sub_match && SR_ERR_OK == rc) {
         /* no subscription for this event notification */
@@ -1790,10 +1664,7 @@
                    msg->request->event_notif_req->xpath);
         rc = SR_ERR_NOT_FOUND;
     }
-<<<<<<< HEAD
-=======
-
->>>>>>> 5ab91688
+
     np_free_subscriptions(subscriptions, subscription_cnt);
     subscriptions = NULL;
     subscription_cnt = 0;
