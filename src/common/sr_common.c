/**
 * @file sr_common.c
 * @author Rastislav Szabo <raszabo@cisco.com>, Lukas Macko <lmacko@cisco.com>
 * @brief Sysrepo common utilities.
 *
 * @copyright
 * Copyright 2015 Cisco Systems, Inc.
 *
 * Licensed under the Apache License, Version 2.0 (the "License");
 * you may not use this file except in compliance with the License.
 * You may obtain a copy of the License at
 *
 *    http://www.apache.org/licenses/LICENSE-2.0
 *
 * Unless required by applicable law or agreed to in writing, software
 * distributed under the License is distributed on an "AS IS" BASIS,
 * WITHOUT WARRANTIES OR CONDITIONS OF ANY KIND, either express or implied.
 * See the License for the specific language governing permissions and
 * limitations under the License.
 */

#include <stdlib.h>
#include <stdbool.h>
#include <sys/types.h>
#include <sys/socket.h>
#include <unistd.h>
#include <arpa/inet.h>
#include <inttypes.h>

#include "sr_common.h"
#include "data_manager.h"

/**
 * Sysrepo error descriptions.
 */
const char *const sr_errlist[] = {
        "Operation succeeded",                  /* SR_ERR_OK */
        "Invalid argument",                     /* SR_ERR_INVAL_ARG */
        "Out of memory",                        /* SR_ERR_NOMEM */
        "Item not found",                       /* SR_ERR_NOT_FOUND */
        "Sysrepo-internal error",               /* SR_ERR_INTERNAL */
        "Initialization failed",                /* SR_ERR_INIT_FAILED */
        "Input/output error",                   /* SR_ERR_IO */
        "The peer disconnected",                /* SR_ERR_DISCONNECT */
        "Malformed message",                    /* SR_ERR_MALFORMED_MSG */
        "Operation not supported",              /* SR_ERR_UNSUPPORTED */
        "Requested schema model is not known",  /* SR_ERR_UNKNOWN_MODEL */
        "Request contains unknown element",     /* SR_ERR_BAD_ELEMENT */
        "Validation of the changes failed",     /* SR_ERR_VALIDATION_FAILED */
        "Commit operation failed",              /* SR_ERR_COMMIT_FAILED */
<<<<<<< HEAD
        "The item already exists",              /* SR_ERR_EXISTS */
        "Operation not authorized",             /* SR_ERR_UNAUTHORIZED */
=======
        "The item already exists",              /* SR_ERR_DATA_EXISTS */
        "The item expected to exist is missing" /* SR_ERR_DATA_MISSING */
>>>>>>> 783a226f
};

const char *
sr_strerror(int err_code)
{
    if (err_code >= (sizeof(sr_errlist) / (sizeof *sr_errlist))) {
        return "Unknown error";
    } else {
        return sr_errlist[err_code];
    }
}

const char *
sr_operation_name(Sr__Operation operation)
{
    switch (operation) {
    case SR__OPERATION__SESSION_START:
        return "session-start";
    case SR__OPERATION__SESSION_STOP:
        return "session-stop";
    case SR__OPERATION__LIST_SCHEMAS:
        return "list-schemas";
    case SR__OPERATION__GET_ITEM:
        return "get-item";
    case SR__OPERATION__GET_ITEMS:
        return "get-items";
    case SR__OPERATION__SET_ITEM:
        return "set-item";
    case SR__OPERATION__DELETE_ITEM:
        return "delete-item";
    case SR__OPERATION__MOVE_ITEM:
        return "move-item";
    case SR__OPERATION__VALIDATE:
        return "validate";
    case SR__OPERATION__COMMIT:
        return "commit";
    case SR__OPERATION__DISCARD_CHANGES:
        return "discard-changes";
    default:
        return "unknown";
    }
}

/**
 * @brief FIFO circular buffer queue context.
 */
typedef struct sr_cbuff_s {
    void *data;       /**< Data of the buffer. */
    size_t capacity;   /**< Buffer capacity in number of elements. */
    size_t elem_size;  /**< Size of one element in the buffer */
    size_t head;       /**< Index of the first element in the buffer. */
    size_t count;      /**< Number of elements stored in the buffer. */
} sr_cbuff_t;

int
sr_cbuff_init(const size_t initial_capacity, const size_t elem_size, sr_cbuff_t **buffer_p)
{
    sr_cbuff_t *buffer = NULL;

    CHECK_NULL_ARG(buffer_p);

    SR_LOG_DBG("Initiating circular buffer for %zu elements.", initial_capacity);

    buffer = calloc(1, sizeof(*buffer));
    if (NULL == buffer) {
        SR_LOG_ERR_MSG("Cannot allocate memory for circular buffer.");
        return SR_ERR_NOMEM;
    }

    buffer->data = calloc(initial_capacity, elem_size);
    if (NULL == buffer) {
        SR_LOG_ERR_MSG("Cannot allocate memory for circular buffer data.");
        free(buffer);
        return SR_ERR_NOMEM;
    }

    buffer->capacity = initial_capacity;
    buffer->elem_size = elem_size;
    buffer->head = 0;
    buffer->count = 0;

    *buffer_p = buffer;
    return SR_ERR_OK;
}

void
sr_cbuff_cleanup(sr_cbuff_t *buffer)
{
    if (NULL != buffer) {
        free(buffer->data);
        free(buffer);
    }
}

int
sr_cbuff_enqueue(sr_cbuff_t *buffer, void *item)
{
    void *tmp = NULL;
    size_t pos = 0;

    CHECK_NULL_ARG2(buffer, item);

    if (buffer->count == buffer->capacity) {
        /* buffer is full - double it's size */
        SR_LOG_DBG("Enlarging circular buffer from %zu to %zu elements.", buffer->capacity, buffer->capacity * 2);

        tmp = realloc(buffer->data, (buffer->capacity * 2 * buffer->elem_size));
        if (NULL == tmp) {
            SR_LOG_ERR_MSG("Cannot enlarge circular buffer - not enough memory.");
            return SR_ERR_NOMEM;
        }
        buffer->data = tmp;

        if (0 != buffer->head) {
            /* move the the elements from before head to the end */
            SR_LOG_DBG("Moving %zu circular buffer elements from pos 0 to pos %zu.", buffer->head, buffer->capacity);
            memmove(((uint8_t*)buffer->data + (buffer->capacity * buffer->elem_size)), buffer->data, (buffer->head * buffer->elem_size));
        }
        buffer->capacity *= 2;
    }

    pos = (buffer->head + buffer->count) % buffer->capacity;

    memcpy(((uint8_t*)buffer->data + (pos * buffer->elem_size)), item, buffer->elem_size);
    buffer->count++;

    SR_LOG_DBG("Circular buffer enqueue to position=%zu, current count=%zu.", pos, buffer->count);

    return SR_ERR_OK;
}

bool
sr_cbuff_dequeue(sr_cbuff_t *buffer, void *item)
{
    if (NULL == buffer || 0 == buffer->count) {
        return false;
    }

    memcpy(item, ((uint8_t*)buffer->data + (buffer->head * buffer->elem_size)), buffer->elem_size);
    buffer->head = (buffer->head + 1) % buffer->capacity;
    buffer->count--;

    SR_LOG_DBG("Circular buffer dequeue, new buffer head=%zu, count=%zu.", buffer->head, buffer->count);

    return true;
}

size_t
sr_cbuff_items_in_queue(sr_cbuff_t *buffer)
{
    if (NULL != buffer) {
        return buffer->count;
    } else {
        return 0;
    }
}

int
sr_str_ends_with(const char *str, const char *suffix)
{
    CHECK_NULL_ARG2(str, suffix);

    size_t str_len = strlen(str);
    size_t suffix_len = strlen(suffix);
    if (suffix_len >  str_len){
        return 0;
    }
    return strncmp(str + str_len - suffix_len, suffix, suffix_len) == 0;
}

int sr_str_join(const char *str1, const char *str2, char **result)
{
    CHECK_NULL_ARG3(str1, str2, result);
    char *res = NULL;
    size_t l1 = strlen(str1);
    size_t l2 = strlen(str2);
    res = malloc(l1 + l2 + 1);
    if (res == NULL) {
        SR_LOG_ERR_MSG("Calloc in sr_str_join failed.");
        return SR_ERR_OK;
    }
    strcpy(res, str1);
    strcpy(res + l1, str2);
    *result = res;
    return SR_ERR_OK;
}

int
sr_save_data_tree_file(const char *file_name, const struct lyd_node *data_tree)
{
    CHECK_NULL_ARG2(file_name, data_tree);

    FILE *f = fopen(file_name, "w");
    if (NULL == f){
        SR_LOG_ERR("Failed to open file %s", file_name);
        return SR_ERR_IO;
    }
    lockf(fileno(f), F_LOCK, 0);

    if( 0 != lyd_print_file(f, data_tree, LYD_XML_FORMAT, LYP_WITHSIBLINGS)){
        SR_LOG_ERR("Failed to write output into %s", file_name);
        return SR_ERR_INTERNAL;
    }
    lockf(fileno(f), F_ULOCK, 0);
    fclose(f);
    return SR_ERR_OK;
}

struct lyd_node*
sr_dup_datatree(struct lyd_node *root){
    struct lyd_node *dup = NULL, *s = NULL, *n = NULL;

    struct lyd_node *next = NULL;
    /* loop through top-level nodes*/
    while (NULL != root) {
        next = root->next;

        n = lyd_dup(root, 1);
        /*set output node*/
        if (NULL == dup){
            dup = n;
        }

        if (NULL == s){
            s = n;
        }
        else if (0 != lyd_insert_after(s, n)){
            SR_LOG_ERR_MSG("Memory allocation failed");
            lyd_free_withsiblings(dup);
            return NULL;
        }
        /* last appended sibling*/
        s = n;

        root = next;
    }
    return dup;
}

int
sr_lyd_unlink(dm_data_info_t *data_info, struct lyd_node *node)
{
    CHECK_NULL_ARG2(data_info, node);
    if (node == data_info->node){
        data_info->node = node->next;
    }
    if (0 != lyd_unlink(node)){
        SR_LOG_ERR_MSG("Node unlink failed");
        return SR_ERR_INTERNAL;
    }
    return SR_ERR_OK;
}

struct lyd_node *
sr_lyd_new(dm_data_info_t *data_info, struct lyd_node *parent, const struct lys_module *module, const char* node_name)
{
    int rc = SR_ERR_OK;
    CHECK_NULL_ARG_NORET3(rc, data_info, module, node_name);
    if (SR_ERR_OK != rc){
        return NULL;
    }

    struct lyd_node *new = NULL;
    new = lyd_new(parent, module, node_name);

    if (NULL == parent) {
        if (NULL == data_info->node) {
            data_info->node = new;
        } else {
            struct lyd_node *last_sibling = data_info->node;
            while (NULL != last_sibling->next) {
                last_sibling = last_sibling->next;
            }
            if (0 != lyd_insert_after(last_sibling, new)) {
                SR_LOG_ERR_MSG("Append of top level node failed");
                lyd_free(new);
                return NULL;
            }
        }
    }

    return new;
}

struct lyd_node *
sr_lyd_new_leaf(dm_data_info_t *data_info, struct lyd_node *parent, const struct lys_module *module, const char *node_name, const char *value)
{
    int rc = SR_ERR_OK;
    CHECK_NULL_ARG_NORET4(rc, data_info, module, node_name, value);
    if (SR_ERR_OK != rc){
        return NULL;
    }

    struct lyd_node *new = NULL;
    new = lyd_new_leaf(parent, module, node_name, value);

    if (NULL == parent) {
        if (NULL == data_info->node) {
            data_info->node = new;
        } else {
            struct lyd_node *last_sibling = data_info->node;
            while (NULL != last_sibling->next) {
                last_sibling = last_sibling->next;
            }
            if (0 != lyd_insert_after(last_sibling, new)) {
                SR_LOG_ERR_MSG("Append of top level node failed");
                lyd_free(new);
                return NULL;
            }
        }
    }

    return new;
}

int
sr_lyd_insert_before(dm_data_info_t *data_info, struct lyd_node *sibling, struct lyd_node *node)
{
    CHECK_NULL_ARG3(data_info, sibling, node);

    int rc = lyd_insert_before(sibling, node);
    if (data_info->node == sibling) {
        data_info->node = node;
    }

    return rc;
}

int
sr_lyd_insert_after(dm_data_info_t *data_info, struct lyd_node *sibling, struct lyd_node *node)
{
    CHECK_NULL_ARG3(data_info, sibling, node);

    int rc = lyd_insert_after(sibling, node);
    if (data_info->node == node) {
        data_info->node = sibling;
    }

    return rc;
}

sr_type_t
sr_libyang_type_to_sysrepo(LY_DATA_TYPE t)
{
        switch(t){
        case LY_TYPE_BINARY:
            return SR_BINARY_T;
        case LY_TYPE_BITS:
            return SR_BITS_T;
        case LY_TYPE_BOOL:
            return SR_BOOL_T;
        case LY_TYPE_DEC64:
            return SR_DECIMAL64_T;
        case LY_TYPE_EMPTY:
            return SR_LEAF_EMPTY_T;
        case LY_TYPE_ENUM:
            return SR_ENUM_T;
        case LY_TYPE_IDENT:
            return SR_IDENTITYREF_T;
        case LY_TYPE_INST:
            return SR_INSTANCEID_T;
        case LY_TYPE_STRING:
            return SR_STRING_T;
        case LY_TYPE_UNION:
            return SR_UNION_T;
        case LY_TYPE_INT8:
            return SR_INT8_T;
        case LY_TYPE_UINT8:
            return SR_UINT8_T;
        case LY_TYPE_INT16:
            return SR_INT16_T;
        case LY_TYPE_UINT16:
            return SR_UINT16_T;
        case LY_TYPE_INT32:
            return SR_INT32_T;
        case LY_TYPE_UINT32:
            return SR_UINT32_T;
        case LY_TYPE_INT64:
            return SR_INT64_T;
        case LY_TYPE_UINT64:
            return SR_UINT64_T;
        default:
            return SR_UNKNOWN_T;
            //LY_LEAFREF, LY_DERIVED
        }
}

void
sr_free_val_content(sr_val_t *value)
{
    if (NULL == value){
        return;
    }
    free(value->xpath);
    if (SR_BINARY_T == value->type){
        free(value->data.binary_val);
    }
    else if (SR_STRING_T == value->type){
        free(value->data.string_val);
    }
    else if (SR_IDENTITYREF_T == value->type){
        free(value->data.identityref_val);
    }
    else if (SR_ENUM_T == value->type){
        free(value->data.enum_val);
    }
    else if (SR_BINARY_T == value->type){
        free(value->data.binary_val);
    }
    else if (SR_BITS_T == value->type){
        free(value->data.bits_val);
    }
}

void
sr_free_val(sr_val_t *value)
{
    if (NULL == value){
        return;
    }
    sr_free_val_content(value);
    free(value);
}

void
sr_free_values(sr_val_t *values, size_t count)
{
    if (NULL == values){
        return;
    }

    for (size_t i = 0; i < count; i++) {
        sr_free_val_content(&values[i]);
    }
    free(values);
}

void
sr_free_values_arr(sr_val_t **values, size_t count)
{
    if (NULL == values){
        return;
    }

    for (size_t i = 0; i < count; i++) {
        sr_free_val(values[i]);
    }
    free(values);
}

void
sr_free_values_arr_range(sr_val_t **values, size_t from, size_t to)
{
    if (NULL == values){
        return;
    }

    for (size_t i = from; i < to; i++) {
        sr_free_val(values[i]);
    }
    free(values);
}

/* used for sr_buff_to_uint32 and sr_uint32_to_buff conversions */
typedef union {
   uint32_t value;
   uint8_t data[sizeof(uint32_t)];
} uint32_value_t;

uint32_t
sr_buff_to_uint32(uint8_t *buff)
{
    uint32_value_t val = { 0, };

    if (NULL == buff) {
        return 0;
    }
    memcpy(val.data, buff, sizeof(uint32_t));
    return ntohl(val.value);
}

void
sr_uint32_to_buff(uint32_t number, uint8_t *buff)
{
    uint32_value_t val = { 0, };

    if (NULL != buff) {
        val.value = htonl(number);
        memcpy(buff, val.data, sizeof(uint32_t));
    }
}

int
sr_pb_req_alloc(const Sr__Operation operation, const uint32_t session_id, Sr__Msg **msg_p)
{
    Sr__Msg *msg = NULL;
    Sr__Req *req = NULL;
    ProtobufCMessage *sub_msg = NULL;

    CHECK_NULL_ARG(msg_p);

    /* initialize Sr__Msg */
    msg = calloc(1, sizeof(*msg));
    if (NULL == msg) {
        goto nomem;
    }
    sr__msg__init(msg);
    msg->type = SR__MSG__MSG_TYPE__REQUEST;
    msg->session_id = session_id;

    /* initialize Sr__Resp */
    req = calloc(1, sizeof(*req));
    if (NULL == req) {
        goto nomem;
    }
    sr__req__init(req);
    msg->request = req;
    req->operation = operation;

    /* initialize sub-message */
    switch (operation) {
        case SR__OPERATION__SESSION_START:
            sub_msg = calloc(1, sizeof(Sr__SessionStartReq));
            if (NULL == sub_msg) {
                goto nomem;
            }
            sr__session_start_req__init((Sr__SessionStartReq*)sub_msg);
            req->session_start_req = (Sr__SessionStartReq*)sub_msg;
            break;
        case SR__OPERATION__SESSION_STOP:
            sub_msg = calloc(1, sizeof(Sr__SessionStopReq));
            if (NULL == sub_msg) {
                goto nomem;
            }
            sr__session_stop_req__init((Sr__SessionStopReq*)sub_msg);
            req->session_stop_req = (Sr__SessionStopReq*)sub_msg;
            break;
        case SR__OPERATION__LIST_SCHEMAS:
            sub_msg = calloc(1, sizeof(Sr__ListSchemasReq));
            if (NULL == sub_msg) {
                goto nomem;
            }
            sr__list_schemas_req__init((Sr__ListSchemasReq*)sub_msg);
            req->list_schemas_req = (Sr__ListSchemasReq*)sub_msg;
            break;
        case SR__OPERATION__GET_ITEM:
            sub_msg = calloc(1, sizeof(Sr__GetItemReq));
            if (NULL == sub_msg) {
                goto nomem;
            }
            sr__get_item_req__init((Sr__GetItemReq*)sub_msg);
            req->get_item_req = (Sr__GetItemReq*)sub_msg;
            break;
        case SR__OPERATION__GET_ITEMS:
            sub_msg = calloc(1, sizeof(Sr__GetItemsReq));
            if (NULL == sub_msg) {
                goto nomem;
            }
            sr__get_items_req__init((Sr__GetItemsReq*)sub_msg);
            req->get_items_req = (Sr__GetItemsReq*)sub_msg;
            break;
        case SR__OPERATION__SET_ITEM:
            sub_msg = calloc(1, sizeof(Sr__SetItemReq));
            if (NULL == sub_msg) {
                goto nomem;
            }
            sr__set_item_req__init((Sr__SetItemReq*)sub_msg);
            req->set_item_req = (Sr__SetItemReq*)sub_msg;
            break;
        case SR__OPERATION__DELETE_ITEM:
            sub_msg = calloc(1, sizeof(Sr__DeleteItemReq));
            if (NULL == sub_msg) {
                goto nomem;
            }
            sr__delete_item_req__init((Sr__DeleteItemReq*)sub_msg);
            req->delete_item_req = (Sr__DeleteItemReq*)sub_msg;
            break;
        case SR__OPERATION__MOVE_ITEM:
            sub_msg = calloc(1, sizeof(Sr__MoveItemReq));
            if (NULL == sub_msg) {
                goto nomem;
            }
            sr__move_item_req__init((Sr__MoveItemReq*)sub_msg);
            req->move_item_req = (Sr__MoveItemReq*)sub_msg;
            break;
        case SR__OPERATION__VALIDATE:
            sub_msg = calloc(1, sizeof(Sr__ValidateReq));
            if (NULL == sub_msg) {
                goto nomem;
            }
            sr__validate_req__init((Sr__ValidateReq*)sub_msg);
            req->validate_req = (Sr__ValidateReq*)sub_msg;
            break;
        case SR__OPERATION__COMMIT:
            sub_msg = calloc(1, sizeof(Sr__CommitReq));
            if (NULL == sub_msg) {
                goto nomem;
            }
            sr__commit_req__init((Sr__CommitReq*)sub_msg);
            req->commit_req = (Sr__CommitReq*)sub_msg;
            break;
        case SR__OPERATION__DISCARD_CHANGES:
            sub_msg = calloc(1, sizeof(Sr__DiscardChangesReq));
            if (NULL == sub_msg) {
                goto nomem;
            }
            sr__discard_changes_req__init((Sr__DiscardChangesReq*)sub_msg);
            req->discard_changes_req = (Sr__DiscardChangesReq*)sub_msg;
            break;
        default:
            break;
    }

    *msg_p = msg;
    return SR_ERR_OK;

nomem:
    SR_LOG_ERR_MSG("Cannot allocate PB message - not enough memory.");
    free(msg);
    free(req);

    return SR_ERR_NOMEM;
}

int
sr_pb_resp_alloc(const Sr__Operation operation, const uint32_t session_id, Sr__Msg **msg_p)
{
    Sr__Msg *msg = NULL;
    Sr__Resp *resp = NULL;
    ProtobufCMessage *sub_msg = NULL;
    CHECK_NULL_ARG(msg_p);

    /* initialize Sr__Msg */
    msg = calloc(1, sizeof(*msg));
    if (NULL == msg) {
        goto nomem;
    }
    sr__msg__init(msg);
    msg->type = SR__MSG__MSG_TYPE__RESPONSE;
    msg->session_id = session_id;

    /* initialize Sr__Resp */
    resp = calloc(1, sizeof(*resp));
    if (NULL == resp) {
        goto nomem;
    }
    sr__resp__init(resp);
    msg->response = resp;
    resp->operation = operation;
    resp->result = SR_ERR_OK;

    /* initialize sub-message */
    switch (operation) {
        case SR__OPERATION__SESSION_START:
            sub_msg = calloc(1, sizeof(Sr__SessionStartResp));
            if (NULL == sub_msg) {
                goto nomem;
            }
            sr__session_start_resp__init((Sr__SessionStartResp*)sub_msg);
            resp->session_start_resp = (Sr__SessionStartResp*)sub_msg;
            break;
        case SR__OPERATION__SESSION_STOP:
            sub_msg = calloc(1, sizeof(Sr__SessionStopResp));
            if (NULL == sub_msg) {
                goto nomem;
            }
            sr__session_stop_resp__init((Sr__SessionStopResp*)sub_msg);
            resp->session_stop_resp = (Sr__SessionStopResp*)sub_msg;
            break;
        case SR__OPERATION__LIST_SCHEMAS:
            sub_msg = calloc(1, sizeof(Sr__ListSchemasResp));
            if (NULL == sub_msg) {
                goto nomem;
            }
            sr__list_schemas_resp__init((Sr__ListSchemasResp*)sub_msg);
            resp->list_schemas_resp = (Sr__ListSchemasResp*)sub_msg;
            break;
        case SR__OPERATION__GET_ITEM:
            sub_msg = calloc(1, sizeof(Sr__GetItemResp));
            if (NULL == sub_msg) {
                goto nomem;
            }
            sr__get_item_resp__init((Sr__GetItemResp*)sub_msg);
            resp->get_item_resp = (Sr__GetItemResp*)sub_msg;
            break;
        case SR__OPERATION__GET_ITEMS:
            sub_msg = calloc(1, sizeof(Sr__GetItemsResp));
            if (NULL == sub_msg) {
                goto nomem;
            }
            sr__get_items_resp__init((Sr__GetItemsResp*)sub_msg);
            resp->get_items_resp = (Sr__GetItemsResp*)sub_msg;
            break;
        case SR__OPERATION__SET_ITEM:
            sub_msg = calloc(1, sizeof(Sr__SetItemResp));
            if (NULL == sub_msg) {
                goto nomem;
            }
            sr__set_item_resp__init((Sr__SetItemResp*)sub_msg);
            resp->set_item_resp = (Sr__SetItemResp*)sub_msg;
            break;
        case SR__OPERATION__DELETE_ITEM:
            sub_msg = calloc(1, sizeof(Sr__DeleteItemResp));
            if (NULL == sub_msg) {
                goto nomem;
            }
            sr__delete_item_resp__init((Sr__DeleteItemResp*)sub_msg);
            resp->delete_item_resp = (Sr__DeleteItemResp*)sub_msg;
            break;
        case SR__OPERATION__MOVE_ITEM:
            sub_msg = calloc(1, sizeof(Sr__MoveItemResp));
            if (NULL == sub_msg) {
                goto nomem;
            }
            sr__move_item_resp__init((Sr__MoveItemResp*)sub_msg);
            resp->move_item_resp = (Sr__MoveItemResp*)sub_msg;
            break;
        case SR__OPERATION__VALIDATE:
            sub_msg = calloc(1, sizeof(Sr__ValidateResp));
            if (NULL == sub_msg) {
                goto nomem;
            }
            sr__validate_resp__init((Sr__ValidateResp*)sub_msg);
            resp->validate_resp = (Sr__ValidateResp*)sub_msg;
            break;
        case SR__OPERATION__COMMIT:
            sub_msg = calloc(1, sizeof(Sr__CommitResp));
            if (NULL == sub_msg) {
                goto nomem;
            }
            sr__commit_resp__init((Sr__CommitResp*)sub_msg);
            resp->commit_resp = (Sr__CommitResp*)sub_msg;
            break;
        case SR__OPERATION__DISCARD_CHANGES:
            sub_msg = calloc(1, sizeof(Sr__DiscardChangesResp));
            if (NULL == sub_msg) {
                goto nomem;
            }
            sr__discard_changes_resp__init((Sr__DiscardChangesResp*)sub_msg);
            resp->discard_changes_resp = (Sr__DiscardChangesResp*)sub_msg;
            break;
        default:
            break;
    }

    *msg_p = msg;
    return SR_ERR_OK;

nomem:
    SR_LOG_ERR_MSG("Cannot allocate PB message - not enough memory.");
    free(msg);
    free(resp);

    return SR_ERR_NOMEM;
}

int
sr_pb_msg_validate(const Sr__Msg *msg, const Sr__Msg__MsgType type, const Sr__Operation operation)
{
    CHECK_NULL_ARG(msg);

    if (SR__MSG__MSG_TYPE__REQUEST == type) {
        /* request */
        if (NULL == msg->request) {
            return SR_ERR_MALFORMED_MSG;
        }
        switch (operation) {
            case SR__OPERATION__SESSION_START:
                if (NULL == msg->request->session_start_req)
                    return SR_ERR_MALFORMED_MSG;
                break;
            case SR__OPERATION__SESSION_STOP:
                if (NULL == msg->request->session_stop_req)
                    return SR_ERR_MALFORMED_MSG;
                break;
            case SR__OPERATION__LIST_SCHEMAS:
                if (NULL == msg->request->list_schemas_req)
                    return SR_ERR_MALFORMED_MSG;
                break;
            case SR__OPERATION__GET_ITEM:
                if (NULL == msg->request->get_item_req)
                    return SR_ERR_MALFORMED_MSG;
                break;
            case SR__OPERATION__GET_ITEMS:
                if (NULL == msg->request->get_items_req)
                    return SR_ERR_MALFORMED_MSG;
                break;
            case SR__OPERATION__SET_ITEM:
                if (NULL == msg->request->set_item_req)
                    return SR_ERR_MALFORMED_MSG;
                break;
            case SR__OPERATION__DELETE_ITEM:
                if (NULL == msg->request->delete_item_req)
                    return SR_ERR_MALFORMED_MSG;
                break;
            case SR__OPERATION__MOVE_ITEM:
                if (NULL == msg->request->move_item_req)
                    return SR_ERR_MALFORMED_MSG;
                break;
            case SR__OPERATION__VALIDATE:
                if (NULL == msg->request->validate_req)
                    return SR_ERR_MALFORMED_MSG;
                break;
            case SR__OPERATION__COMMIT:
                if (NULL == msg->request->commit_req)
                    return SR_ERR_MALFORMED_MSG;
                break;
            case SR__OPERATION__DISCARD_CHANGES:
                if (NULL == msg->request->discard_changes_req)
                    return SR_ERR_MALFORMED_MSG;
                break;
            default:
                return SR_ERR_MALFORMED_MSG;
        }
    } else if (SR__MSG__MSG_TYPE__RESPONSE == type) {
        /* response */
        if (NULL == msg->response) {
            return SR_ERR_MALFORMED_MSG;
        }
        switch (operation) {
            case SR__OPERATION__SESSION_START:
                if (NULL == msg->response->session_start_resp)
                    return SR_ERR_MALFORMED_MSG;
                break;
            case SR__OPERATION__SESSION_STOP:
                if (NULL == msg->response->session_stop_resp)
                    return SR_ERR_MALFORMED_MSG;
                break;
            case SR__OPERATION__LIST_SCHEMAS:
                if (NULL == msg->response->list_schemas_resp)
                    return SR_ERR_MALFORMED_MSG;
                break;
            case SR__OPERATION__GET_ITEM:
                if (NULL == msg->response->get_item_resp)
                    return SR_ERR_MALFORMED_MSG;
                break;
            case SR__OPERATION__GET_ITEMS:
                if (NULL == msg->response->get_items_resp)
                    return SR_ERR_MALFORMED_MSG;
                break;
            case SR__OPERATION__SET_ITEM:
                if (NULL == msg->response->set_item_resp)
                    return SR_ERR_MALFORMED_MSG;
                break;
            case SR__OPERATION__DELETE_ITEM:
                if (NULL == msg->response->delete_item_resp)
                    return SR_ERR_MALFORMED_MSG;
                break;
            case SR__OPERATION__MOVE_ITEM:
                if (NULL == msg->response->move_item_resp)
                    return SR_ERR_MALFORMED_MSG;
                break;
            case SR__OPERATION__VALIDATE:
                if (NULL == msg->response->validate_resp)
                    return SR_ERR_MALFORMED_MSG;
                break;
            case SR__OPERATION__COMMIT:
                if (NULL == msg->response->commit_resp)
                    return SR_ERR_MALFORMED_MSG;
                break;
            case SR__OPERATION__DISCARD_CHANGES:
                if (NULL == msg->response->discard_changes_resp)
                    return SR_ERR_MALFORMED_MSG;
                break;
            default:
                return SR_ERR_MALFORMED_MSG;
        }
    } else {
        /* unknown operation */
        return SR_ERR_MALFORMED_MSG;
    }

    return SR_ERR_OK;
}

/*
 * An attempt for portable sr_get_peer_eid implementation
 */
#if !defined(HAVE_GETPEEREID)

#if defined(SO_PEERCRED)

#if !defined(__USE_GNU)
/* struct ucred is ifdefined behind __USE_GNU, but __USE_GNU is not defined */
struct ucred {
    pid_t pid;    /* process ID of the sending process */
    uid_t uid;    /* user ID of the sending process */
    gid_t gid;    /* group ID of the sending process */
};
#endif /* !defined(__USE_GNU) */

int
sr_get_peer_eid(int fd, uid_t *uid, gid_t *gid)
{
    struct ucred cred = { 0, };
    socklen_t len = sizeof(cred);

    CHECK_NULL_ARG2(uid, gid);

    if (-1 == getsockopt(fd, SOL_SOCKET, SO_PEERCRED, &cred, &len)) {
        SR_LOG_ERR("Cannot retrieve credentials of the UNIX-domain peer: %s", strerror(errno));
        return SR_ERR_INTERNAL;
    }
    *uid = cred.uid;
    *gid = cred.gid;

    return SR_ERR_OK;
}

#elif defined(HAVE_GETPEERUCRED)

#if defined(HAVE_UCRED_H)
#include <ucred.h>
#endif /* defined(HAVE_UCRED_H) */

int
sr_get_peer_eid(int fd, uid_t *uid, gid_t *gid)
{
    ucred_t *ucred = NULL;

    CHECK_NULL_ARG2(uid, gid);

    if (-1 == getpeerucred(fd, &ucred)) {
        SR_LOG_ERR("Cannot retrieve credentials of the UNIX-domain peer: %s", strerror(errno));
        return SR_ERR_INTERNAL;
    }
    if (-1 == (*uid = ucred_geteuid(ucred))) {
        ucred_free(ucred);
        return SR_ERR_INTERNAL;
    }
    if (-1 == (*gid = ucred_getegid(ucred))) {
        ucred_free(ucred);
        return SR_ERR_INTERNAL;
    }

    ucred_free(ucred);
    return SR_ERR_OK;
}

#endif /* defined(SO_PEERCRED) */

#elif defined(HAVE_GETPEEREID)

int
sr_get_peer_eid(int fd, uid_t *uid, gid_t *gid)
{
    int ret = 0;
    ret = getpeereid(fd, uid, gid);

    CHECK_NULL_ARG2(uid, gid);

    if (-1 == ret) {
        SR_LOG_ERR("Cannot retrieve credentials of the UNIX-domain peer: %s", strerror(errno));
        return SR_ERR_INTERNAL;
    } else {
        return SR_ERR_OK;
    }
}

#endif /* !defined(HAVE_GETPEEREID) */

static int
sr_set_val_t_type_in_gpb(const sr_val_t *value, Sr__Value *gpb_value){
    CHECK_NULL_ARG2(value, gpb_value);
    int rc = SR_ERR_OK;
    switch (value->type) {
    case SR_LIST_T:
        gpb_value->type = SR__VALUE__TYPES__LIST;
        break;
    case SR_CONTAINER_T:
        gpb_value->type = SR__VALUE__TYPES__CONTAINER;
        break;
    case SR_CONTAINER_PRESENCE_T:
        gpb_value->type = SR__VALUE__TYPES__CONTAINER_PRESENCE;
        break;
    case SR_LEAF_EMPTY_T:
        gpb_value->type = SR__VALUE__TYPES__LEAF_EMPTY;
        break;
    case SR_BINARY_T:
        gpb_value->type = SR__VALUE__TYPES__BINARY;
        break;
    case SR_BITS_T:
        gpb_value->type = SR__VALUE__TYPES__BITS;
        break;
    case SR_BOOL_T:
        gpb_value->type = SR__VALUE__TYPES__BOOL;
        break;
    case SR_DECIMAL64_T:
        gpb_value->type = SR__VALUE__TYPES__DECIMAL64;
        break;
    case SR_ENUM_T:
        gpb_value->type = SR__VALUE__TYPES__ENUM;
        break;
    case SR_IDENTITYREF_T:
        gpb_value->type = SR__VALUE__TYPES__IDENTITYREF;
        break;
    case SR_INSTANCEID_T:
        gpb_value->type = SR__VALUE__TYPES__INSTANCEID;
        break;
    case SR_INT8_T:
        gpb_value->type = SR__VALUE__TYPES__INT8;
        break;
    case SR_INT16_T:
        gpb_value->type = SR__VALUE__TYPES__INT16;
        break;
    case SR_INT32_T:
        gpb_value->type = SR__VALUE__TYPES__INT32;
        break;
    case SR_INT64_T:
        gpb_value->type = SR__VALUE__TYPES__INT64;
        break;
    case SR_LEAFREF_T:
        gpb_value->type = SR__VALUE__TYPES__LEAFREF;
        break;
    case SR_STRING_T:
        gpb_value->type = SR__VALUE__TYPES__STRING;
        break;
    case SR_UINT8_T:
        gpb_value->type = SR__VALUE__TYPES__UINT8;
        break;
    case SR_UINT16_T:
        gpb_value->type = SR__VALUE__TYPES__UINT16;
        break;
    case SR_UINT32_T:
        gpb_value->type = SR__VALUE__TYPES__UINT32;
        break;
    case SR_UINT64_T:
        gpb_value->type = SR__VALUE__TYPES__UINT64;
        break;

    default:
        SR_LOG_ERR("Type can not be mapped to gpb type '%s'", value->xpath);
        return SR_ERR_INTERNAL;
    }

    return rc;
}

static int
sr_set_val_t_value_in_gpb(const sr_val_t *value, Sr__Value *gpb_value){
    CHECK_NULL_ARG2(value, gpb_value);

    if (NULL != value->xpath) {
        gpb_value->path = strdup(value->xpath);
        if (NULL == gpb_value->path){
            SR_LOG_ERR_MSG("Memory allocation failed");
            return  SR_ERR_NOMEM;
        }
    }

    switch (value->type) {
    case SR_LIST_T:
    case SR_CONTAINER_T:
    case SR_CONTAINER_PRESENCE_T:
    case SR_LEAF_EMPTY_T:
        return SR_ERR_OK;
    case SR_BINARY_T:
        gpb_value->binary_val = strdup(value->data.binary_val);
        if (NULL == gpb_value->binary_val) {
            SR_LOG_ERR("Copy binary value failed for xpath '%s'", value->xpath);
            return SR_ERR_INTERNAL;
        }
        return SR_ERR_OK;
    case SR_BITS_T:
        gpb_value->bits_val = strdup(value->data.bits_val);
        if (NULL == gpb_value->bits_val) {
            SR_LOG_ERR("Copy bits value failed for xpath '%s'", value->xpath);
            return SR_ERR_INTERNAL;
        }
        return SR_ERR_OK;
    case SR_BOOL_T:
        gpb_value->bool_val = value->data.bool_val;
        gpb_value->has_bool_val = true;
        return SR_ERR_OK;
    case SR_DECIMAL64_T:
        gpb_value->decimal64_val = value->data.decimal64_val;
        gpb_value->has_decimal64_val = true;
        return SR_ERR_OK;
    case SR_ENUM_T:
        gpb_value->enum_val = strdup(value->data.enum_val);
        if (NULL == gpb_value->enum_val) {
            SR_LOG_ERR("Copy enum value failed for xpath '%s'", value->xpath);
            return SR_ERR_INTERNAL;
        }
        return SR_ERR_OK;
    case SR_IDENTITYREF_T:
        gpb_value->identityref_val = strdup(value->data.identityref_val);
        if (NULL == gpb_value->identityref_val) {
            SR_LOG_ERR("Copy identityref value failed for xpath '%s'", value->xpath);
            return SR_ERR_INTERNAL;
        }
        return SR_ERR_OK;
    case SR_INSTANCEID_T:
        gpb_value->instanceid_val = strdup(value->data.instanceid_val);
        if (NULL == gpb_value->instanceid_val) {
            SR_LOG_ERR("Copy instanceid value failed for xpath '%s'", value->xpath);
            return SR_ERR_INTERNAL;
        }
        return SR_ERR_OK;
    case SR_INT8_T:
        gpb_value->int8_val = value->data.int8_val;
        gpb_value->has_int8_val = true;
        break;
    case SR_INT16_T:
        gpb_value->int16_val = value->data.int16_val;
        gpb_value->has_int16_val = true;
        break;
    case SR_INT32_T:
        gpb_value->int32_val = value->data.int32_val;
        gpb_value->has_int32_val = true;
        break;
    case SR_INT64_T:
        gpb_value->int64_val = value->data.int64_val;
        gpb_value->has_int64_val = true;
        break;
    case SR_STRING_T:
        gpb_value->string_val = strdup(value->data.string_val);
        if (NULL == gpb_value->string_val) {
            SR_LOG_ERR("Copy string value failed for xpath '%s'", value->xpath);
            return SR_ERR_INTERNAL;
        }
        return SR_ERR_OK;
    case SR_UINT8_T:
        gpb_value->uint8_val = value->data.uint8_val;
        gpb_value->has_uint8_val = true;
        break;
    case SR_UINT16_T:
        gpb_value->uint16_val = value->data.uint16_val;
        gpb_value->has_uint16_val = true;
        break;
    case SR_UINT32_T:
        gpb_value->uint32_val = value->data.uint32_val;
        gpb_value->has_uint32_val = true;
        break;
    case SR_UINT64_T:
        gpb_value->uint64_val = value->data.uint64_val;
        gpb_value->has_uint64_val = true;
        break;
    default:
        SR_LOG_ERR("Conversion of value type not supported '%s'", value->xpath);
        return SR_ERR_INTERNAL;
    }

    return SR_ERR_OK;
}

int
sr_dup_val_t_to_gpb(const sr_val_t *value, Sr__Value **gpb_value){
    CHECK_NULL_ARG2(value, gpb_value);
    int rc = SR_ERR_OK;
    Sr__Value *gpb;

    gpb = calloc(1, sizeof(*gpb));
    if (NULL == gpb){
        SR_LOG_ERR_MSG("Memory allocation failed");
        return SR_ERR_NOMEM;
    }
    sr__value__init(gpb);

    rc = sr_set_val_t_type_in_gpb(value, gpb);
    if (SR_ERR_OK != rc){
        SR_LOG_ERR("Setting type in gpb failed for xpath '%s'", value->xpath);
        goto cleanup;
    }

    rc = sr_set_val_t_value_in_gpb(value, gpb);
    if (SR_ERR_OK != rc){
        SR_LOG_ERR("Setting value in gpb failed for xpath '%s'", value->xpath);
        goto cleanup;
    }

    *gpb_value = gpb;
    return rc;

cleanup:
    free(gpb);
    return rc;
}


static int
sr_set_gpb_type_in_val_t(const Sr__Value *gpb_value, sr_val_t *value){
    CHECK_NULL_ARG2(value, gpb_value);
    int rc = SR_ERR_OK;
    switch (gpb_value->type) {
    case SR__VALUE__TYPES__LIST:
        value->type = SR_LIST_T;
        break;
    case SR__VALUE__TYPES__CONTAINER:
        value->type = SR_CONTAINER_T;
        break;
    case SR__VALUE__TYPES__CONTAINER_PRESENCE:
        value->type = SR_CONTAINER_PRESENCE_T;
        break;
    case SR__VALUE__TYPES__LEAF_EMPTY:
        value->type = SR_LEAF_EMPTY_T;
        break;
    case SR__VALUE__TYPES__BINARY:
        value->type = SR_BINARY_T;
        break;
    case SR__VALUE__TYPES__BITS:
        value->type = SR_BITS_T;
        break;
    case SR__VALUE__TYPES__BOOL:
        value->type = SR_BOOL_T;
        break;
    case SR__VALUE__TYPES__DECIMAL64:
        value->type = SR_DECIMAL64_T;
        break;
    case SR__VALUE__TYPES__ENUM:
        value->type = SR_ENUM_T;
        break;
    case SR__VALUE__TYPES__IDENTITYREF:
        value->type = SR_IDENTITYREF_T;
        break;
    case SR__VALUE__TYPES__INSTANCEID:
        value->type = SR_INSTANCEID_T;
        break;
    case SR__VALUE__TYPES__INT8:
        value->type = SR_INT8_T;
        break;
    case SR__VALUE__TYPES__INT16:
        value->type = SR_INT16_T;
        break;
    case SR__VALUE__TYPES__INT32:
        value->type = SR_INT32_T;
        break;
    case SR__VALUE__TYPES__INT64:
        value->type = SR_INT64_T;
        break;
    case SR__VALUE__TYPES__LEAFREF:
        value->type = SR_LEAFREF_T;
        break;
    case SR__VALUE__TYPES__STRING:
        value->type = SR_STRING_T;
        break;
    case SR__VALUE__TYPES__UINT8:
        value->type = SR_UINT8_T;
        break;
    case SR__VALUE__TYPES__UINT16:
        value->type = SR_UINT16_T;
        break;
    case SR__VALUE__TYPES__UINT32:
        value->type = SR_UINT32_T;
        break;
    case SR__VALUE__TYPES__UINT64:
        value->type = SR_UINT64_T;
        break;
    default:
        SR_LOG_ERR_MSG("Type can not be mapped to sr_val_t");
        return SR_ERR_INTERNAL;
    }

    return rc;
}

static int
sr_set_gpb_value_in_val_t(const Sr__Value *gpb_value, sr_val_t *value){
    CHECK_NULL_ARG3(value, gpb_value, gpb_value->path);

    value->xpath = strdup(gpb_value->path);
    if (NULL == value->xpath){
        SR_LOG_ERR_MSG("Memory allocation failed");
        return  SR_ERR_NOMEM;
    }

    switch (gpb_value->type) {
    case SR__VALUE__TYPES__LIST:
    case SR__VALUE__TYPES__CONTAINER:
    case SR__VALUE__TYPES__CONTAINER_PRESENCE:
    case SR__VALUE__TYPES__LEAF_EMPTY:
        return SR_ERR_OK;
    case SR__VALUE__TYPES__BINARY:
        value->data.binary_val = strdup(gpb_value->binary_val);
        if (NULL == value->data.binary_val) {
            SR_LOG_ERR_MSG("Copy binary value failed");
            return SR_ERR_INTERNAL;
        }
        return SR_ERR_OK;
    case SR__VALUE__TYPES__BITS:
        value->data.bits_val = strdup(gpb_value->bits_val);
        if (NULL == value->data.bits_val) {
            SR_LOG_ERR_MSG("Copy bits value failed");
            return SR_ERR_INTERNAL;
        }
        return SR_ERR_OK;
    case SR__VALUE__TYPES__BOOL:
        value->data.bool_val = gpb_value->bool_val;
        return SR_ERR_OK;
    case SR__VALUE__TYPES__DECIMAL64:
        value->data.decimal64_val = gpb_value->decimal64_val;
        return SR_ERR_OK;
    case SR__VALUE__TYPES__ENUM:
        value->data.enum_val = strdup(gpb_value->enum_val);
        if (NULL == value->data.enum_val) {
            SR_LOG_ERR_MSG("Copy enum value failed");
            return SR_ERR_INTERNAL;
        }
        return SR_ERR_OK;
    case SR__VALUE__TYPES__IDENTITYREF:
        value->data.identityref_val = strdup(gpb_value->identityref_val);
        if (NULL == value->data.identityref_val) {
            SR_LOG_ERR_MSG("Copy identityref value failed");
            return SR_ERR_INTERNAL;
        }
        return SR_ERR_OK;
    case SR__VALUE__TYPES__INSTANCEID:
        value->data.instanceid_val = strdup(gpb_value->instanceid_val);
        if (NULL == value->data.instanceid_val) {
            SR_LOG_ERR_MSG("Copy instanceid value failed");
            return SR_ERR_INTERNAL;
        }
        return SR_ERR_OK;
    case SR__VALUE__TYPES__INT8:
        value->data.int8_val = gpb_value->int8_val;
        return SR_ERR_OK;
    case SR__VALUE__TYPES__INT16:
        value->data.int16_val = gpb_value->int16_val;
        return SR_ERR_OK;
    case SR__VALUE__TYPES__INT32:
        value->data.int32_val = gpb_value->int32_val;
        return SR_ERR_OK;
    case SR__VALUE__TYPES__INT64:
        value->data.int64_val = gpb_value->int64_val;
        return SR_ERR_OK;
    case SR__VALUE__TYPES__LEAFREF:
        value->data.leafref_val = strdup(gpb_value->leafref_val);
        if (NULL == value->data.leafref_val) {
            SR_LOG_ERR_MSG("Copy leafref value failed");
            return SR_ERR_INTERNAL;
        }
        return SR_ERR_OK;
    case SR__VALUE__TYPES__STRING:
        value->data.string_val = strdup(gpb_value->string_val);
        if (NULL == value->data.string_val) {
            SR_LOG_ERR_MSG("Copy string value failed");
            return SR_ERR_INTERNAL;
        }
        return SR_ERR_OK;
    case SR__VALUE__TYPES__UINT8:
        value->data.uint8_val = gpb_value->uint8_val;
        return SR_ERR_OK;
    case SR__VALUE__TYPES__UINT16:
        value->data.uint16_val = gpb_value->uint16_val;
        return SR_ERR_OK;
    case SR__VALUE__TYPES__UINT32:
        value->data.uint32_val = gpb_value->uint32_val;
        return SR_ERR_OK;
    case SR__VALUE__TYPES__UINT64:
        value->data.uint64_val = gpb_value->uint64_val;
        return SR_ERR_OK;
    default:
        SR_LOG_ERR_MSG("Copy of value failed");
        return SR_ERR_INTERNAL;
    }
    return SR_ERR_OK;
}

int
sr_copy_gpb_to_val_t(const Sr__Value *gpb_value, sr_val_t *value)
{
    CHECK_NULL_ARG2(gpb_value, value);
    int rc = SR_ERR_INTERNAL;

    rc = sr_set_gpb_type_in_val_t(gpb_value, value);
    if (SR_ERR_OK != rc){
        SR_LOG_ERR_MSG("Setting type in for sr_value_t failed");
        return rc;
    }

    rc = sr_set_gpb_value_in_val_t(gpb_value, value);
    if (SR_ERR_OK != rc){
        SR_LOG_ERR_MSG("Setting value in for sr_value_t failed");
        return rc;
    }

    return rc;
}

int
sr_dup_gpb_to_val_t(const Sr__Value *gpb_value, sr_val_t **value)
{
    CHECK_NULL_ARG2(gpb_value, value);
    sr_val_t *val = NULL;
    int rc = SR_ERR_INTERNAL;

    val = calloc(1, sizeof(*val));
    if (NULL == val) {
        SR_LOG_ERR_MSG("Cannot allocate sr_val_t structure.");
        return SR_ERR_NOMEM;
    }

    rc = sr_copy_gpb_to_val_t(gpb_value, val);
    if (SR_ERR_OK != rc) {
        free(val);
        return rc;
    }

    *value = val;
    return rc;
}

Sr__DataStore
sr_datastore_sr_to_gpb(const sr_datastore_t sr_ds)
{
    switch (sr_ds) {
        case SR_DS_RUNNING:
            return SR__DATA_STORE__RUNNING;
        case SR_DS_STARTUP:
            /* fall through */
        default:
            return SR__DATA_STORE__STARTUP;
    }
}

sr_datastore_t
sr_datastore_gpb_to_sr(Sr__DataStore gpb_ds)
{
    switch (gpb_ds) {
        case SR__DATA_STORE__RUNNING:
            return SR_DS_RUNNING;
        case SR__DATA_STORE__STARTUP:
            /* fall through */
        default:
            return SR_DS_STARTUP;
    }
}

Sr__MoveItemReq__MoveDirection
sr_move_direction_sr_to_gpb(sr_move_direction_t sr_direction)
{
    switch (sr_direction) {
        case SR_MOVE_UP:
            return SR__MOVE_ITEM_REQ__MOVE_DIRECTION__UP;
        case SR_MOVE_DOWN:
            /* fall through */
        default:
            return SR__MOVE_ITEM_REQ__MOVE_DIRECTION__DOWN;
    }
}

sr_move_direction_t
sr_move_direction_gpb_to_sr(Sr__MoveItemReq__MoveDirection gpb_direction)
{
    switch (gpb_direction) {
        case SR__MOVE_ITEM_REQ__MOVE_DIRECTION__UP:
            return SR_MOVE_UP;
        case SR__MOVE_ITEM_REQ__MOVE_DIRECTION__DOWN:
            /* fall through */
        default:
            return SR_MOVE_DOWN;
    }
}

void
sr_free_schemas(sr_schema_t *schemas, size_t count)
{
    if (NULL != schemas) {
        for (size_t i = 0; i < count; i++) {
            free(schemas[i].module_name);
            free(schemas[i].prefix);
            free(schemas[i].ns);
            free(schemas[i].revision);
            free(schemas[i].file_path);
        }
        free(schemas);
    }
}

int
sr_schemas_sr_to_gpb(const sr_schema_t *sr_schemas, const size_t schema_cnt, Sr__Schema ***gpb_schemas)
{
    Sr__Schema **schemas = NULL;
    size_t i = 0, j = 0;

    CHECK_NULL_ARG2(sr_schemas, gpb_schemas);
    if (0 == schema_cnt) {
        *gpb_schemas = NULL;
        return SR_ERR_OK;
    }

    schemas = calloc(schema_cnt, sizeof(*schemas));
    if (NULL == schemas) {
        SR_LOG_ERR_MSG("Cannot allocate array of pointers to GPB schemas.");
        return SR_ERR_NOMEM;
    }

    for (i = 0; i < schema_cnt; i++) {
        schemas[i] = calloc(1, sizeof(**schemas));
        if (NULL == schemas[i]) {
            goto nomem;
        }
        sr__schema__init(schemas[i]);
        if (NULL != sr_schemas[i].module_name) {
            schemas[i]->module_name = strdup(sr_schemas[i].module_name);
            if (NULL == schemas[i]->module_name) {
                goto nomem;
            }
        }
        if (NULL != sr_schemas[i].ns) {
            schemas[i]->ns = strdup(sr_schemas[i].ns);
            if (NULL == schemas[i]->ns) {
                goto nomem;
            }
        }
        if (NULL != sr_schemas[i].prefix) {
            schemas[i]->prefix = strdup(sr_schemas[i].prefix);
            if (NULL == schemas[i]->prefix) {
                goto nomem;
            }
        }
        if (NULL != sr_schemas[i].revision) {
            schemas[i]->revision = strdup(sr_schemas[i].revision);
            if (NULL == schemas[i]->revision) {
                goto nomem;
            }
        }
        if (NULL != sr_schemas[i].file_path) {
            schemas[i]->file_path = strdup(sr_schemas[i].file_path);
            if (NULL == schemas[i]->file_path) {
                goto nomem;
            }
        }
    }

    *gpb_schemas = schemas;
    return SR_ERR_OK;

nomem:
    SR_LOG_ERR_MSG("Cannot allocate memory for GPB schema contents.");
    for (j = 0; j < i; j++) {
        sr__schema__free_unpacked(schemas[j], NULL);
    }
    free(schemas);
    return SR_ERR_NOMEM;
}

int
sr_schemas_gpb_to_sr(const Sr__Schema **gpb_schemas, const size_t schema_cnt, sr_schema_t **sr_schemas)
{
    sr_schema_t *schemas = NULL;
    size_t i = 0;

    CHECK_NULL_ARG2(gpb_schemas, sr_schemas);
    if (0 == schema_cnt) {
        *sr_schemas = NULL;
        return SR_ERR_OK;
    }

    schemas = calloc(schema_cnt, sizeof(*schemas));
    if (NULL == schemas) {
        SR_LOG_ERR_MSG("Cannot allocate array of schemas.");
        return SR_ERR_NOMEM;
    }

    for (i = 0; i < schema_cnt; i++) {
        if (NULL != gpb_schemas[i]->module_name) {
            schemas[i].module_name = strdup(gpb_schemas[i]->module_name);
            if (NULL == schemas[i].module_name) {
                goto nomem;
            }
        }
        if (NULL != gpb_schemas[i]->ns) {
            schemas[i].ns = strdup(gpb_schemas[i]->ns);
            if (NULL == schemas[i].ns) {
                goto nomem;
            }
        }
        if (NULL != gpb_schemas[i]->prefix) {
            schemas[i].prefix = strdup(gpb_schemas[i]->prefix);
            if (NULL == schemas[i].prefix) {
                goto nomem;
            }
        }
        if (NULL != gpb_schemas[i]->revision) {
            schemas[i].revision = strdup(gpb_schemas[i]->revision);
            if (NULL == schemas[i].revision) {
                goto nomem;
            }
        }
        if (NULL != gpb_schemas[i]->file_path) {
            schemas[i].file_path = strdup(gpb_schemas[i]->file_path);
            if (NULL == schemas[i].file_path) {
                goto nomem;
            }
        }
    }

    *sr_schemas = schemas;
    return SR_ERR_OK;

nomem:
    SR_LOG_ERR_MSG("Cannot duplicate schema contents - not enough memory.");
    sr_free_schemas(schemas, schema_cnt);
    return SR_ERR_NOMEM;
}

static int
sr_dec64_to_str(double val, struct lys_node *schema_node, char **out)
{
    CHECK_NULL_ARG2(schema_node, out);
    size_t fraction_digits = 0;
    if (LYS_LEAF == schema_node->nodetype || LYS_LEAFLIST == schema_node->nodetype) {
        struct lys_node_leaflist *l = (struct lys_node_leaflist *) schema_node;
        fraction_digits = l->type.info.dec64.dig;
    } else {
        SR_LOG_ERR_MSG("Node must be either leaf or leaflist");
        return SR_ERR_INVAL_ARG;
    }
    /* format string for double string conversion "%.XXf", where XX is corresponding number of fraction digits 1-18 */
#define MAX_FMT_LEN 6
    char format_string [MAX_FMT_LEN] = {0,};
    snprintf(format_string, MAX_FMT_LEN, "%%.%zuf", fraction_digits);

    size_t len = snprintf(NULL, 0, format_string, val);
    *out = calloc(len + 1, sizeof(**out));
    if (NULL == *out) {
        SR_LOG_ERR_MSG("Memory allocation failed");
        return SR_ERR_NOMEM;
    }
    snprintf(*out, len + 1, format_string, val);
    return SR_ERR_OK;
}

int
sr_val_to_str(const sr_val_t *value, struct lys_node *schema_node, char **out)
{
    CHECK_NULL_ARG3(value, schema_node, out);
    size_t len = 0;
    switch (value->type) {
    case SR_BINARY_T:
        *out = strdup(value->data.binary_val);
        break;
    case SR_BITS_T:
        *out = strdup(value->data.bits_val);
        break;
    case SR_BOOL_T:
        *out = value->data.bool_val ? strdup("true") : strdup("false");
        break;
    case SR_DECIMAL64_T:
        return sr_dec64_to_str(value->data.decimal64_val, schema_node, out);
    case SR_ENUM_T:
        *out = strdup(value->data.enum_val);
        break;
    case SR_LEAF_EMPTY_T:
        *out = strdup("");
        break;
    case SR_IDENTITYREF_T:
        *out = strdup(value->data.identityref_val);
        break;
    case SR_INSTANCEID_T:
        *out = strdup(value->data.instanceid_val);
        break;
    case SR_INT8_T:
        len = snprintf(NULL, 0, "%"PRId8, value->data.int8_val);
        *out = calloc(len + 1, sizeof(**out));
        snprintf(*out, len + 1, "%"PRId8, value->data.int8_val);
        break;
    case SR_INT16_T:
        len = snprintf(NULL, 0, "%"PRId16, value->data.int16_val);
        *out = calloc(len + 1, sizeof(**out));
        snprintf(*out, len + 1, "%"PRId16, value->data.int16_val);
        break;
    case SR_INT32_T:
        len = snprintf(NULL, 0, "%"PRId32, value->data.int32_val);
        *out = calloc(len + 1, sizeof(**out));
        snprintf(*out, len + 1, "%"PRId32, value->data.int32_val);
        break;
    case SR_INT64_T:
        len = snprintf(NULL, 0, "%"PRId64, value->data.int64_val);
        *out = calloc(len + 1, sizeof(**out));
        snprintf(*out, len + 1, "%"PRId64, value->data.int64_val);
        break;
    case SR_LEAFREF_T:
        *out = strdup(value->data.leafref_val);
        break;
    case SR_STRING_T:
        *out = strdup(value->data.string_val);
        break;
    case SR_UINT8_T:
        len = snprintf(NULL, 0, "%"PRIu8, value->data.uint8_val);
        *out = calloc(len + 1, sizeof(**out));
        snprintf(*out, len + 1, "%"PRIu8, value->data.uint8_val);
        break;
    case SR_UINT16_T:
        len = snprintf(NULL, 0, "%"PRIu16, value->data.uint16_val);
        *out = calloc(len + 1, sizeof(**out));
        snprintf(*out, len + 1, "%"PRIu16, value->data.uint16_val);
        break;
    case SR_UINT32_T:
        len = snprintf(NULL, 0, "%"PRIu32, value->data.uint32_val);
        *out = calloc(len + 1, sizeof(**out));
        snprintf(*out, len + 1, "%"PRIu32, value->data.uint32_val);
        break;
    case SR_UINT64_T:
        len = snprintf(NULL, 0, "%"PRIu64, value->data.uint64_val);
        *out = calloc(len + 1, sizeof(**out));
        snprintf(*out, len + 1, "%"PRIu64, value->data.uint64_val);
        break;
    default:
        SR_LOG_ERR_MSG("Conversion of value_t to string failed");
        *out = NULL;
    }
    if (NULL == *out) {
        SR_LOG_ERR("String copy failed %s", value->xpath);
        return SR_ERR_INTERNAL;
    }
    return SR_ERR_OK;
}

int
sr_gpb_fill_error(const char *error_message, const char *error_path, Sr__Error **gpb_error_p)
{
    Sr__Error *gpb_error = NULL;

    CHECK_NULL_ARG(gpb_error_p);

    gpb_error = calloc(1, sizeof(*gpb_error));
    if (NULL == gpb_error) {
        goto nomem;
    }
    sr__error__init(gpb_error);
    if (NULL != error_message) {
        gpb_error->message = strdup(error_message);
        if (NULL == gpb_error->message) {
            goto nomem;
        }
    }
    if (NULL != error_path) {
        gpb_error->path = strdup(error_path);
        if (NULL == gpb_error->path) {
            goto nomem;
        }
    }

    *gpb_error_p = gpb_error;
    return SR_ERR_OK;

nomem:
    if (NULL != gpb_error) {
        sr__error__free_unpacked(gpb_error, NULL);
    }
    SR_LOG_ERR_MSG("GPB error allocation failed.");
    return SR_ERR_NOMEM;
}

int
sr_gpb_fill_errors(sr_error_info_t *sr_errors, size_t sr_error_cnt, Sr__Error ***gpb_errors_p, size_t *gpb_error_cnt_p)
{
    Sr__Error **gpb_errors = NULL;
    int rc = SR_ERR_OK;

    CHECK_NULL_ARG3(sr_errors, gpb_errors_p, gpb_error_cnt_p);

    gpb_errors = calloc(sr_error_cnt, sizeof(*gpb_errors));
    if (NULL == gpb_errors) {
        SR_LOG_ERR_MSG("GPB error array allocation failed.");
        return SR_ERR_NOMEM;
    }

    for (size_t i = 0; i < sr_error_cnt; i++) {
        rc = sr_gpb_fill_error(sr_errors[i].message, sr_errors[i].path, &gpb_errors[i]);
        if (SR_ERR_OK != rc) {
            for (size_t j = 0; j < i; j++) {
                sr__error__free_unpacked(gpb_errors[j], NULL);
            }
            free(gpb_errors);
            return rc;
        }
    }

    *gpb_errors_p = gpb_errors;
    *gpb_error_cnt_p = sr_error_cnt;

    return SR_ERR_OK;
}

void
sr_free_errors(sr_error_info_t *errors, size_t error_cnt)
{
    if (NULL != errors) {
        for (size_t i = 0; i < error_cnt; i++) {
            free((void*)errors[i].path);
            free((void*)errors[i].message);
        }
        free(errors);
    }
}

int
sr_get_data_file_name(const char *module_name, const sr_datastore_t ds, char **file_name)
{
    CHECK_NULL_ARG2(module_name, file_name);
    char *tmp = NULL;
    int rc = sr_str_join(SR_DATA_SEARCH_DIR, module_name, &tmp);
    if (SR_ERR_OK == rc) {
        char *suffix = SR_DS_STARTUP == ds ? SR_STARTUP_FILE_EXT : SR_RUNNING_FILE_EXT;
        rc = sr_str_join(tmp, suffix, file_name);
        free(tmp);
        return rc;
    }
    return SR_ERR_NOMEM;
}

int
sr_get_schema_file_name(const char *module_name, char **file_name)
{
    CHECK_NULL_ARG2(module_name, file_name);
    char *tmp = NULL;
    int rc = sr_str_join(SR_SCHEMA_SEARCH_DIR, module_name, &tmp);
    if (SR_ERR_OK == rc) {
        rc = sr_str_join(tmp, SR_SCHEMA_YANG_FILE_EXT, file_name);
        free(tmp);
        return rc;
    }
    return SR_ERR_NOMEM;
}
<|MERGE_RESOLUTION|>--- conflicted
+++ resolved
@@ -48,13 +48,9 @@
         "Request contains unknown element",     /* SR_ERR_BAD_ELEMENT */
         "Validation of the changes failed",     /* SR_ERR_VALIDATION_FAILED */
         "Commit operation failed",              /* SR_ERR_COMMIT_FAILED */
-<<<<<<< HEAD
-        "The item already exists",              /* SR_ERR_EXISTS */
-        "Operation not authorized",             /* SR_ERR_UNAUTHORIZED */
-=======
         "The item already exists",              /* SR_ERR_DATA_EXISTS */
         "The item expected to exist is missing" /* SR_ERR_DATA_MISSING */
->>>>>>> 783a226f
+        "Operation not authorized",             /* SR_ERR_UNAUTHORIZED */
 };
 
 const char *
