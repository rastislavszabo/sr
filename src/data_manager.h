--- conflicted
+++ resolved
@@ -756,11 +756,7 @@
  * @param [in] values_cnt Number of items inside the values array (can be changed inside of the function).
  * @return Error code (SR_ERR_OK on success)
  */
-<<<<<<< HEAD
-int dm_validate_event_notif_tree(dm_ctx_t *dm_ctx, dm_session_t *session, const char *notif_xpath, sr_node_t **values, size_t *values_cnt);
-=======
 int dm_validate_event_notif_tree(dm_ctx_t *dm_ctx, dm_session_t *session, const char *notif_xpath, sr_node_t **trees, size_t *tree_cnt);
->>>>>>> 5ab91688
 
 /**
  * @brief Call lyd_new path uses ly_ctx from data_info->schema.
