/**
 * @file sysrepoctl.c
 * @author Rastislav Szabo <raszabo@cisco.com>, Lukas Macko <lmacko@cisco.com>,
 *         Milan Lenco <milan.lenco@pantheon.tech>
 * @brief Sysrepo control tool (sysrepoctl) implementation.
 *
 * @copyright
 * Copyright 2016 Cisco Systems, Inc.
 *
 * Licensed under the Apache License, Version 2.0 (the "License");
 * you may not use this file except in compliance with the License.
 * You may obtain a copy of the License at
 *
 *    http://www.apache.org/licenses/LICENSE-2.0
 *
 * Unless required by applicable law or agreed to in writing, software
 * distributed under the License is distributed on an "AS IS" BASIS,
 * WITHOUT WARRANTIES OR CONDITIONS OF ANY KIND, either express or implied.
 * See the License for the specific language governing permissions and
 * limitations under the License.
 */

#include <stdio.h>
#include <stdlib.h>
#include <unistd.h>
#include <getopt.h>
#include <sys/types.h>
#include <sys/stat.h>
#include <dirent.h>
#include <fcntl.h>
#include <pwd.h>
#include <grp.h>
#include <libyang/libyang.h>

#include "sr_common.h"
#include "client_library.h"
#include "module_dependencies.h"

/**
 * @brief Helper structure used for storing uid and gid of module's owner
 * and group respectively.
 */
typedef struct srctl_module_owner_s {
    uid_t owner;
    gid_t group;
} srctl_module_owner_t;

int srctl_log_level = -1;
static char *srctl_schema_search_dir = SR_SCHEMA_SEARCH_DIR;
static char *srctl_data_search_dir = SR_DATA_SEARCH_DIR;
static char *srctl_internal_schema_search_dir = SR_INTERNAL_SCHEMA_SEARCH_DIR;
static char *srctl_internal_data_search_dir = SR_INTERNAL_DATA_SEARCH_DIR;
static bool custom_repository = false;

const char * const data_files_ext[] = { SR_STARTUP_FILE_EXT,
                                        SR_RUNNING_FILE_EXT,
                                        SR_STARTUP_FILE_EXT SR_LOCK_FILE_EXT,
                                        SR_RUNNING_FILE_EXT SR_LOCK_FILE_EXT,
                                        SR_PERSIST_FILE_EXT,
                                        SR_CANDIDATE_FILE_EXT SR_LOCK_FILE_EXT};



/**
 * @brief Connects to sysrepo and starts a session.
 */
static int
srctl_open_session(bool daemon_required, sr_conn_ctx_t **connection_p, sr_session_ctx_t **session_p)
{
    int rc = SR_ERR_OK;

    if (daemon_required) {
        /* do not report failed connection to sysrepo *daemon* */
        sr_log_stderr(SR_LL_NONE);
    }
    rc = sr_connect("sysrepoctl", daemon_required ? SR_CONN_DAEMON_REQUIRED : SR_CONN_DEFAULT, connection_p);
    if (daemon_required) {
        /* re-enable logging */
        if ((srctl_log_level >= SR_LL_NONE) && (srctl_log_level <= SR_LL_DBG)) {
            sr_log_stderr(srctl_log_level);
        }
    }
    if (SR_ERR_OK == rc) {
        rc = sr_session_start(*connection_p, SR_DS_STARTUP, SR_SESS_DEFAULT, session_p);
    }
    return rc;
}

/**
 * @brief Reports (prints to stderr) the error stored within the session or given one.
 */
static void
srctl_report_error(sr_session_ctx_t *session, int rc)
{
    const sr_error_info_t *error = NULL;

    if (NULL == session) {
        fprintf(stderr, "Error: %s\n", sr_strerror(rc));
    } else {
        sr_get_last_error(session, &error);
        fprintf(stderr, "Error: %s\n", error->message);
    }
}

/**
 * @brief Prints the owner user and group ot the model installed in sysrepo.
 */
static void
srctl_print_module_owner(const char *module_name, char *buff)
{
    char file_name[PATH_MAX] = { 0, };
    struct stat info;
    int ret = 0;

    snprintf(file_name, PATH_MAX, "%s%s%s", srctl_data_search_dir, module_name, SR_STARTUP_FILE_EXT);

    ret = stat(file_name, &info);
    if (0 == ret) {
        struct passwd *pw = getpwuid(info.st_uid);
        struct group  *gr = getgrgid(info.st_gid);
        if(pw && gr) {
            snprintf(buff, PATH_MAX, "%s:%s", pw->pw_name, gr->gr_name);
        } else {
            snprintf(buff, PATH_MAX, "%d:%d", info.st_uid, info.st_gid);
        }
    } else {
        snprintf(buff, PATH_MAX, " ");
    }
}

/**
 * @brief Prints the permissions of the model installed in sysrepo.
 */
static void
srctl_print_module_permissions(const char *module_name, char *buff)
{
    char file_name[PATH_MAX] = { 0, };
    struct stat info;
    int statchmod = 0;
    int ret = 0;

    snprintf(file_name, PATH_MAX, "%s%s%s", srctl_data_search_dir, module_name, SR_STARTUP_FILE_EXT);

    ret = stat(file_name, &info);
    if (0 == ret) {
        statchmod = info.st_mode & (S_IRWXU | S_IRWXG | S_IRWXO);
        snprintf(buff, PATH_MAX, "%o", statchmod);
    } else {
        snprintf(buff, PATH_MAX, " ");
    }
}

/**
 * @brief Performs the --list operation.
 */
static int
srctl_list_modules()
{
    sr_conn_ctx_t *connection = NULL;
    sr_session_ctx_t *session = NULL;
    sr_schema_t *schemas = NULL;
    size_t schema_cnt = 0;
    char buff[PATH_MAX] = { 0, };
    int rc = SR_ERR_OK;

    printf("Sysrepo schema directory: %s\n", SR_SCHEMA_SEARCH_DIR);
    printf("Sysrepo data directory:   %s\n", SR_DATA_SEARCH_DIR);
    printf("(Do not alter contents of these directories manually)\n");

    rc = srctl_open_session(false, &connection, &session);

    if (SR_ERR_OK == rc) {
        rc = sr_list_schemas(session, &schemas, &schema_cnt);
    }

    printf("\n%-30s| %-11s| %-20s| %-12s| %-30s| %s\n",
            "Module Name", "Revision", "Data Owner", "Permissions", "Submodules", "Enabled Features");
    printf("---------------------------------------------------------------------------------------------------------------------------------\n");

    if (SR_ERR_OK == rc) {
        for (size_t i = 0; i < schema_cnt; i++) {
            printf("%-30s| %-11s| ", schemas[i].module_name,
                    (NULL == schemas[i].revision.revision ? "" : schemas[i].revision.revision));
            /* print owner */
            srctl_print_module_owner(schemas[i].module_name, buff);
            printf("%-20s| ", buff);
            /* print permissions */
            srctl_print_module_permissions(schemas[i].module_name, buff);
            printf("%-12s| ", buff);
            /* print submodules */
            size_t printed = 0;
            for (size_t j = 0; j < schemas[i].submodule_count; j++) {
                printed += printf(" %s", schemas[i].submodules[j].submodule_name);
            }
            for (size_t j = printed; j < 30; j++) printf(" ");
            /* print enabled features */
            printf("|");
            for (size_t j = 0; j < schemas[i].enabled_feature_cnt; j++) {
                printf(" %s", schemas[i].enabled_features[j]);
            }
            printf("\n");
        }
        printf("\n");
        sr_free_schemas(schemas, schema_cnt);
    } else {
        srctl_report_error(session, rc);
    }
    sr_disconnect(connection);

    return rc;
}

/**
 * @brief Extracts the path to the directory with the file out of the file path.
 */
static char *
srctl_get_dir_path(const char *file_path)
{
    char *slash = NULL, *result = NULL;

    result = strdup(file_path);
    if (NULL != result) {
        slash = strrchr(result, '/');
        if (NULL != slash) {
            *slash = '\0';
        } else if (strlen(result) > 0) {
            result[0] = '.';
            result[1] = '\0';
        } else {
            free(result);
            result = NULL;
        }
    }

    return result;
}

/**
 * @brief Generates the YANG file path from module name and optional revision date.
 */
static void
srctl_get_yang_path(const char *module_name, const char *revision_date, char *yang_path, size_t path_max_len)
{
    if (NULL != revision_date) {
        snprintf(yang_path, path_max_len, "%s%s@%s%s", srctl_schema_search_dir, module_name, revision_date, SR_SCHEMA_YANG_FILE_EXT);
    } else {
        snprintf(yang_path, path_max_len, "%s%s%s", srctl_schema_search_dir, module_name, SR_SCHEMA_YANG_FILE_EXT);
    }
}

/**
 * @brief Generates the YIN file path from module name and optional revision date.
 */
static void
srctl_get_yin_path(const char *module_name, const char *revision_date, char *yin_path, size_t path_max_len)
{
    if (NULL != revision_date) {
        snprintf(yin_path, PATH_MAX, "%s%s@%s%s", srctl_schema_search_dir, module_name, revision_date, SR_SCHEMA_YIN_FILE_EXT);
    } else {
        snprintf(yin_path, PATH_MAX, "%s%s%s", srctl_schema_search_dir, module_name, SR_SCHEMA_YIN_FILE_EXT);
    }
}

/**
 * @brief Create data file at the given path.
 */
static int
srctl_file_create(const char *path, void *arg)
{
    (void)arg;
    mode_t old_umask = 0;
    old_umask = umask(0);
    int fd = open(path, O_WRONLY | O_CREAT, 0666);
    umask(old_umask);
    return fd == -1 ? -1 : close(fd);
}

/**
 * @brief Change owner of the data file at the given path.
 */
static int
srctl_file_chown(const char *path, void *arg)
{
    srctl_module_owner_t *owner_id = (srctl_module_owner_t *)arg;
    return chown(path, owner_id->owner, owner_id->group);
}

/**
 * @brief Change permissions of the data file at the given path.
 */
static int
srctl_file_chmod(const char *path, void *arg)
{
    // TODO: avoid using the external chmod command
    char cmd[PATH_MAX] = { 0, };
    snprintf(cmd, PATH_MAX, "chmod %s %s", (const char *)arg, path);
    return system(cmd);
}

/**
 * @brief Remove data file from the given path.
 */
static int
srctl_file_remove(const char *path, void *arg)
{
    (void)arg;
    int ret = 0;

    ret = unlink(path);
    if (0 != ret) {
        return (errno == ENOENT ? 0 : ret);
    }
    return 0;
}

/**
 * @brief Apply the given command on all data files of the given module.
 */
static int
srctl_data_files_apply(const char *module_name, int (*command) (const char *, void *), void *arg, bool continue_on_error)
{
    char path[PATH_MAX] = { 0, };
    int rc = 0, ret = 0;

    for (size_t i = 0; i < sizeof(data_files_ext) / sizeof(data_files_ext[0]); ++i) {
        snprintf(path, PATH_MAX, "%s%s%s", srctl_data_search_dir, module_name, data_files_ext[i]);
        ret = command(path, arg);
        if (0 != ret) {
            rc = ret;
            if (!continue_on_error)
                break;
        }
    }

    return rc;
}

/**
 * @brief Updates subscription socket directory permissions according to the file
 * permissions set on the data file.
 */
static int
srctl_update_socket_dir_permissions(const char *module_name)
{
    char path[PATH_MAX] = { 0, };
    mode_t old_umask = 0;
    int ret = 0, rc = SR_ERR_OK;

    /* create the parent directory if it does not exist */
    strncat(path, SR_SUBSCRIPTIONS_SOCKET_DIR, PATH_MAX - 1);
    strncat(path, "/", PATH_MAX - strlen(path) - 1);
    if (-1 == access(path, F_OK)) {
        old_umask = umask(0);
        ret = mkdir(path, S_IRWXU | S_IRWXG | S_IRWXO);
        umask(old_umask);
        CHECK_ZERO_LOG_RETURN(ret, SR_ERR_INTERNAL, "Unable to create the directory '%s': %s", path, sr_strerror_safe(errno));
    }

    /* create the module directory if it does not exist */
    strncat(path, module_name, PATH_MAX - strlen(path) - 1);
    strncat(path, "/", PATH_MAX - strlen(path) - 1);
    if (-1 == access(path, F_OK)) {
        old_umask = umask(0);
        ret = mkdir(path, S_IRWXU | S_IRWXG | S_IRWXO);
        umask(old_umask);
        CHECK_ZERO_LOG_RETURN(ret, SR_ERR_INTERNAL, "Unable to create the directory '%s': %s", path, sr_strerror_safe(errno));
    }

    /* set the permissions on module's socket directory */
    rc = sr_set_socket_dir_permissions(path, srctl_data_search_dir, module_name, true);
    CHECK_RC_LOG_RETURN(rc, "Unable to set socket directory permissions for '%s'.", path);

    return rc;
}

/**
 * @brief Change owner and/or permissions of the given module.
 */
static int
srctl_module_change_permissions(const char *module_name, const char *owner, const char *permissions)
{
    int ret = 0;
    char *colon = NULL;
    struct passwd *pwd = NULL;
    struct group *group = NULL;
    srctl_module_owner_t owner_id = { -1, -1 };

    /* update owner if requested */
    if (NULL != owner) {
        colon = strchr(owner, ':');
        if (NULL != colon && strlen(colon+1)) {
            /* try to get group ID */
            group = getgrnam(colon+1);
            if (NULL == group) {
                fprintf(stderr, "Error: Unable to obtain GID for the group '%s'.\n", colon+1);
                goto fail;
            }
            owner_id.group = group->gr_gid;
        }
        if (NULL != colon) {
            *colon = '\0';
        }
        if (NULL == colon || owner < colon) {
            /* try to get user ID */
            pwd = getpwnam(owner);
            if (NULL == pwd) {
                fprintf(stderr, "Error: Unable to obtain UID for the user '%s'.\n", owner);
                goto fail;
            }
            owner_id.owner = pwd->pw_uid;
        }
        ret = srctl_data_files_apply(module_name, srctl_file_chown, (void *)&owner_id, true);
        if (0 != ret) {
            if (NULL != colon) {
                *colon = ':'; /* restore the value of input string */
            }
            fprintf(stderr, "Error: Unable to change owner to '%s' for module '%s'.\n", owner, module_name);
            goto fail;
        }
    }

    /* update permissions if requested */
    if (NULL != permissions) {
        ret = srctl_data_files_apply(module_name, srctl_file_chmod, (void *)permissions, true);
        if (0 != ret) {
            fprintf(stderr, "Error: Unable to change permissions to '%s' for module '%s'.\n", permissions, module_name);
            goto fail;
        }
    }

    if (!custom_repository) {
        /* update socket directory permissions (if not executed by build) */
        ret = srctl_update_socket_dir_permissions(module_name);
        if (0 != ret) {
            fprintf(stderr, "Error: Unable to update socket directory permissions for module '%s'.\n", module_name);
            goto fail;
        }
    }

    return SR_ERR_OK;

fail:
    return SR_ERR_INTERNAL;
}

/**
 * @brief Performs the --change operation.
 */
static int
srctl_change(const char *module_name, const char *owner, const char *permissions)
{
    if (NULL == module_name) {
        fprintf(stderr, "Error: Module must be specified for --change operation.\n");
        return SR_ERR_INVAL_ARG;
    }
    if (NULL == owner && NULL == permissions) {
        fprintf(stderr, "Either --owner or --permissions option must be specified for --change operation.\n");
        return SR_ERR_INVAL_ARG;
    }

    printf("Changing ownership/permissions of the module '%s'.\n", module_name);
    int rc = srctl_module_change_permissions(module_name, owner, permissions);
    if (SR_ERR_OK == rc) {
        printf("Operation completed successfully.\n");
    } else {
        printf("Operation was cancelled.\n");
    }
    return rc;
}

/**
 * @brief Logging callback called from libyang for each log entry.
 */
static void
srctl_ly_log_cb(LY_LOG_LEVEL level, const char *msg, const char *path)
{
    switch (level) {
        case LY_LLERR:
            SR_LOG_ERR("libyang: %s", msg);
            break;
        case LY_LLWRN:
            SR_LOG_WRN("libyang: %s", msg);
            break;
        case LY_LLVRB:
            SR_LOG_INF("libyang: %s", msg);
            break;
        case LY_LLDBG:
            SR_LOG_DBG("libyang: %s", msg);
            break;
        case LY_LLSILENT:
        default:
            break;
    }
}

/**
 * @brief Genarates YANG file path from YIN file path and vice versa
 * (new string will be allocated, should be freed by the caller).
 */
static const char *
srctl_get_compl_schema_file(const char *orig_filepath)
{
    const char *yang_filepath = NULL;
    char *dot = NULL;

    if (NULL != orig_filepath) {
        yang_filepath = calloc(strlen(orig_filepath) + 2, sizeof(*yang_filepath));
        strcpy((char*)yang_filepath, orig_filepath);
        dot = strrchr(yang_filepath, '.');
        if (NULL != dot) {
            strcpy(dot, sr_str_ends_with(orig_filepath, SR_SCHEMA_YIN_FILE_EXT) ? SR_SCHEMA_YANG_FILE_EXT : SR_SCHEMA_YIN_FILE_EXT);
        }
    }

    return yang_filepath;
}

/**
 * @brief Deletes the schema files.
 */
static int
srctl_schema_file_delete(const char *schema_file)
{
    const char *compl_file = NULL;
    int ret = 0, rc = SR_ERR_OK;

    ret = unlink(schema_file);
    if (0 != ret) {
        if (errno != ENOENT) {
            fprintf(stderr, "Error: Unable to delete the schema file '%s'.\n", schema_file);
            rc = SR_ERR_INTERNAL;
        }
    } else {
        printf("Deleted the schema file '%s'.\n", schema_file);
    }

    compl_file = srctl_get_compl_schema_file(schema_file);
    ret = unlink(compl_file);
    if (0 != ret) {
        if (errno != ENOENT) {
            fprintf(stderr, "Error: Unable to delete the schema file '%s'.\n", compl_file);
            rc = SR_ERR_INTERNAL;
        }
    } else {
        printf("Deleted the schema file '%s'.\n", compl_file);
    }
    free((void*)compl_file);

    return rc;
}

/**
 * @brief Deletes data files of a given module.
 */
static int
srctl_data_uninstall(const char *module_name)
{
    int ret = 0;

    ret = srctl_data_files_apply(module_name, srctl_file_remove, NULL, true);
    if (0 != ret) {
        fprintf(stderr, "Error: Unable to delete all data files.\n");
        return SR_ERR_INTERNAL;
    } else {
        printf("Deleted the data files for module '%s'.\n", module_name);
    }

    return SR_ERR_OK;
}

/**
 * @brief Performs the --uninstall operation.
 */
static int
srctl_uninstall(const char *module_name, const char *revision)
{
    int rc = SR_ERR_INTERNAL;
    sr_conn_ctx_t *connection = NULL;
    sr_session_ctx_t *session = NULL;
    struct ly_ctx *ly_ctx = NULL;
    md_ctx_t *md_ctx = NULL;
    md_module_t *module = NULL;
    char *filepath = NULL;
    sr_llist_t *submodules = NULL;
    sr_llist_node_t *submodule = NULL, *dep_node = NULL;
    md_dep_t *dep = NULL;

    if (NULL == module_name) {
        fprintf(stderr, "Error: Module must be specified for --uninstall operation.\n");
        return SR_ERR_INVAL_ARG;
    }
    printf("Uninstalling the module '%s'...\n", module_name);

    /* init libyang context */
    ly_ctx = ly_ctx_new(srctl_schema_search_dir);
    if (NULL == ly_ctx) {
        fprintf(stderr, "Error: Unable to initialize libyang context: %s.\n", ly_errmsg());
        goto fail;
    }

    /* init module dependencies context */
    rc = md_init(ly_ctx, NULL, srctl_schema_search_dir, srctl_internal_schema_search_dir, srctl_internal_data_search_dir,
                 true, &md_ctx);
    if (SR_ERR_OK != rc) {
        fprintf(stderr, "Error: Failed to initialize module dependencies context.\n");
        goto fail;
    }

    /* search for the module to uninstall */
    rc = md_get_module_info(md_ctx, module_name, revision, &module);
    if (SR_ERR_OK != rc) {
        fprintf(stderr, "Error: Module '%s@%s' is not installed.\n", module_name,
                revision ? revision : "<latest>");
        goto fail;
    }

<<<<<<< HEAD
    /* load the schema into libyang ctx to get access to the list of sub-modules */
    module_schema = lys_parse_path(ly_ctx, module->filepath,
                                   sr_str_ends_with(module->filepath, SR_SCHEMA_YANG_FILE_EXT) ? LYS_IN_YANG : LYS_IN_YIN);
    if (NULL == module_schema) {
        rc = SR_ERR_INTERNAL;
        fprintf(stderr, "Error: Unable to load the module by libyang.\n");
        goto fail;
=======
    /**
     * collect list of schemas that need to be removed.
     *
     * Note: Module should be removed from the dependency graph before the schema files so
     * that the repository will remain in correct state even if the uninstallation fails
     * in-progress.
     */
    filepath = strdup(module->filepath);
    CHECK_NULL_NOMEM_GOTO(filepath, rc, fail);
    rc = sr_llist_init(&submodules);
    CHECK_RC_MSG_GOTO(rc, fail, "Unable to initialize a linked-list.");
    dep_node = module->deps->first;
    while (dep_node) {
        dep = (md_dep_t *)dep_node->data;
        if (dep->dest->submodule && dep->dest->inv_deps->first == dep->dest->inv_deps->last) {
            rc = sr_llist_add_new(submodules, strdup(dep->dest->filepath));
            CHECK_RC_LOG_GOTO(rc, fail, "Unable to insert subtree filepath (%s) into a linked-list.", dep->dest->filepath);
        }
        dep_node = dep_node->next;
>>>>>>> d605a68f
    }

    /* try to remove the module from the dependency graph */
    rc = md_remove_module(md_ctx, module_name, revision);
    if (SR_ERR_INVAL_ARG == rc) {
        fprintf(stderr, "Error: Uninstalling the module would leave the repository in a state "
                               "with unresolved inter-module dependencies.\n");
        goto fail;
    }
    if (SR_ERR_OK != rc) {
        fprintf(stderr, "Error: Unable to remove the module from the dependency graph.\n");
        goto fail;
    }
    /* notify sysrepo about the change */
    if (!custom_repository) {
        /* disable in sysrepo */
        rc = srctl_open_session(true, &connection, &session);
        if (SR_ERR_OK == rc) {
            rc = sr_module_install(session, module_name, revision, module_schema->filepath, false);
            if (SR_ERR_OK != rc && SR_ERR_NOT_FOUND != rc) {
                srctl_report_error(session, rc);
                fprintf(stderr, "Module can not be uninstalled because it is being used.\n");
            }
            sr_disconnect(connection);
            CHECK_RC_LOG_GOTO(rc, fail, "Failed to uninstall module %s", module->name);
        }
    }

    rc = md_flush(md_ctx);
    if (SR_ERR_OK != rc) {
        fprintf(stderr, "Error: Unable to apply the changes made in the dependency graph.\n");
        goto fail;
    }

    /* unlock and release the internal data file with dependencies */
    md_destroy(md_ctx);
    md_ctx = NULL;

    /* uninstall the module */
    rc = srctl_schema_file_delete(filepath);
    if (SR_ERR_OK != rc) {
        fprintf(stderr, "Warning: Module schema delete was unsuccessful, continuing.\n");
    }

<<<<<<< HEAD
=======
    /* uninstall submodules that are no longer needed */
    submodule = submodules->first;
    while (submodule) {
        rc = srctl_schema_file_delete((char *)submodule->data);
        if (SR_ERR_OK != rc) {
            fprintf(stderr, "Warning: Submodule schema delete was unsuccessful, continuing.\n");
        }
        submodule = submodule->next;
    }

    /* notify sysrepo about the change */
    if (!custom_repository) {
        /* disable in sysrepo */
        rc = srctl_open_session(true, &connection, &session);
        if (SR_ERR_OK == rc) {
            rc = sr_module_install(session, module_name, revision, false);
            if (SR_ERR_OK != rc && SR_ERR_NOT_FOUND != rc) {
                srctl_report_error(session, rc);
                fprintf(stderr, "Warning: Sysrepo failed to react properly to uninstalled module, "
                                "consider restart of the daemon, continuing.\n");
            }
            sr_disconnect(connection);
        }
    }

>>>>>>> d605a68f
    /* delete data files */
    rc = srctl_data_uninstall(module_name);
    if (SR_ERR_OK != rc) {
        fprintf(stderr, "Warning: data files removal was unsuccessful, continuing.\n");
    }

    printf("Uninstall operation completed successfully.\n");
    rc = SR_ERR_OK;
    goto cleanup;

fail:
    printf("Uninstall operation failed.\n");

cleanup:
    submodule = submodules->first;
    while (submodule) {
        free(submodule->data);
        submodule = submodule->next;
    }
    sr_llist_cleanup(submodules);
    free(filepath);
    md_destroy(md_ctx);
    if (ly_ctx) {
        ly_ctx_destroy(ly_ctx, NULL);
    }
    return rc;
}

/**
 * @brief Installs specified schema files to sysrepo.
 */
static int
srctl_schema_install(const struct lys_module *module, const char *yang_src, const char *yin_src)
{
    char yang_dst[PATH_MAX] = { 0, }, yin_dst[PATH_MAX] = { 0, }, cmd[PATH_MAX] = { 0, };
    const char *yang_path = NULL, *yin_path = NULL;
    int ret = 0, rc = SR_ERR_OK;

    if (NULL != yang_src) {
        /* install YANG */
        if (-1 != access(yang_src, F_OK)) {
            /* only if the source file actually exists */
            srctl_get_yang_path(module->name, module->rev[0].date, yang_dst, PATH_MAX);
            printf("Installing the YANG file to '%s'...\n", yang_dst);
            snprintf(cmd, PATH_MAX, "cp %s %s", yang_src, yang_dst);
            ret = system(cmd);
            if (0 != ret) {
                fprintf(stderr, "Error: Unable to install the YANG file to '%s'.\n", yang_dst);
                yang_dst[0] = '\0';
                goto fail;
            }
        }
    }

    if (NULL != yin_src) {
        /* install YIN */
        if (-1 != access(yin_src, F_OK)) {
            /* only if the source file actually exists */
            srctl_get_yin_path(module->name, module->rev[0].date, yin_dst, PATH_MAX);
            printf("Installing the YIN file to '%s'...\n", yin_dst);
            snprintf(cmd, PATH_MAX, "cp %s %s", yin_src, yin_dst);
            ret = system(cmd);
            if (0 != ret) {
                fprintf(stderr, "Error: Unable to install the YIN file to '%s'.\n", yin_dst);
                yin_dst[0] = '\0';
                goto fail;
            }
        }
    }

    /* install dependent YANG / YIN files */
    for (size_t i = 0; i < module->inc_size; i++) {
        printf("Resolving dependency: '%s' includes '%s'...\n", module->name, module->inc[i].submodule->name);
        if (sr_str_ends_with(module->inc[i].submodule->filepath, SR_SCHEMA_YANG_FILE_EXT)) {
            yang_path = module->inc[i].submodule->filepath;
            yin_path = NULL;
        } else {
            yang_path = NULL;
            yin_path = module->inc[i].submodule->filepath;
        }
        rc = srctl_schema_install((const struct lys_module *)module->inc[i].submodule, yang_path, yin_path);
        if (SR_ERR_OK != rc) {
            fprintf(stderr, "Error: Unable to resolve the dependency on '%s'.\n", module->inc[i].submodule->name);
            goto fail;
        }
    }
    for (size_t i = 0; i < module->imp_size; i++) {
        if (NULL == module->imp[i].module->filepath) {
            /* skip libyang's internal modules */
            continue;
        }
        printf("Resolving dependency: '%s' imports '%s'...\n", module->name, module->imp[i].module->name);
        if (sr_str_ends_with(module->imp[i].module->filepath, SR_SCHEMA_YANG_FILE_EXT)) {
            yang_path = module->imp[i].module->filepath;
            yin_path = NULL;
        } else {
            yang_path = NULL;
            yin_path = module->imp[i].module->filepath;
        }
        rc = srctl_schema_install(module->imp[i].module, yang_path, yin_path);
        if (SR_ERR_OK != rc) {
            fprintf(stderr, "Error: Unable to resolve the dependency on '%s'.\n", module->imp[i].module->name);
            goto fail;
        }
    }

    return SR_ERR_OK;

fail:
    printf("Installation of schema files cancelled for module '%s', reverting...\n", module->name);
    if ('\0' != yang_dst[0]) {
        ret = unlink(yang_dst);
        if (0 != ret && ENOENT != errno) {
            fprintf(stderr, "Error: Unable to revert the installation of the schema file '%s'.\n", yang_dst);
        }
    }
    if ('\0' != yin_dst[0]) {
        ret = unlink(yin_dst);
        if (0 != ret && ENOENT != errno) {
            fprintf(stderr, "Error: Unable to revert the installation of the schema file '%s'.\n", yin_dst);
        }
    }

    return SR_ERR_INTERNAL;
}

/**
 * @brief Returns true if the passed module defines any data-carrying elements and not only data types and identities.
 */
static bool
srctl_module_has_data(const struct lys_module *module)
{
    struct lys_node *iter = NULL;

    /* submodules don't have data tree, the data nodes are placed in the main module altogether */
    if (module->type) {
        return false;
    }

    /* iterate through top-level nodes */
    LY_TREE_FOR(module->data, iter) {
        if (((LYS_CONFIG_R & iter->flags) /* operational data */ ||
             ((LYS_CONTAINER | LYS_LIST | LYS_LEAF | LYS_LEAFLIST | LYS_CHOICE) & iter->nodetype) /* data-carrying */) &&
            !(LYS_AUGMENT & iter->nodetype) /* not an augment */) {
            return true;
        }
    }
    return false;
}

/**
 * @brief Installs data files for given module and its dependencies (with already installed schema).
 */
static int
srctl_data_install(const struct lys_module *module, const char *owner, const char *permissions)
{
    int ret = 0, rc = SR_ERR_OK;

    /* install data files only if module can contain any data */
    if (srctl_module_has_data(module)) {
        printf("Installing data files for module '%s'...\n", module->name);
        ret = srctl_data_files_apply(module->name, srctl_file_create, NULL, false);
        if (0 != ret) {
            fprintf(stderr, "Error: Unable to install data files.\n");
            rc = SR_ERR_INTERNAL;
            goto fail;
        }

        rc = srctl_module_change_permissions(module->name, owner, permissions);
        if (SR_ERR_OK != rc) {
            goto fail;
        }
    } else {
        printf("Skipping installation of data files for module '%s'...\n", module->name);
    }

    /* install data files for imported module */
    for (size_t i = 0; i < module->imp_size; i++) {
        if (NULL == module->imp[i].module->filepath) {
            /* skip libyang's internal modules */
            continue;
        }
        printf("Resolving dependency: '%s' imports '%s'...\n", module->name, module->imp[i].module->name);
        rc = srctl_data_install(module->imp[i].module, owner, permissions);
        if (SR_ERR_OK != rc) {
            fprintf(stderr, "Error: Unable to resolve the dependency on '%s'.\n", module->imp[i].module->name);
            goto fail;
        }
    }

    goto cleanup;

fail:
    printf("Installation of data files cancelled for module '%s', reverting...\n", module->name);
    srctl_data_uninstall(module->name);

cleanup:
    return rc;
}

/**
 * @brief Performs the --install operation.
 */
static int
srctl_install(const char *yang, const char *yin, const char *owner, const char *permissions, const char *search_dir)
{
    sr_conn_ctx_t *connection = NULL;
    sr_session_ctx_t *session = NULL;
    struct ly_ctx *ly_ctx = NULL;
    md_ctx_t *md_ctx = NULL;
    const struct lys_module *module;
    bool local_search_dir = false;
    bool md_installed = false;
    char schema_dst[PATH_MAX] = { 0, };
    int rc = SR_ERR_INTERNAL, ret = 0;

    if (NULL == yang && NULL == yin) {
        fprintf(stderr, "Error: Either YANG or YIN file must be specified for --install operation.\n");
        goto fail;
    }
    printf("Installing a new module from file '%s'...\n", (NULL != yang) ? yang : yin);

    /* extract the search directory path */
    if (NULL == search_dir) {
        search_dir = srctl_get_dir_path((NULL != yang) ? yang : yin);
        if (NULL == search_dir) {
            fprintf(stderr, "Error: Unable to extract search directory path.\n");
            goto fail;
        }
        local_search_dir = true;
    }

    /* init libyang context */
    ly_ctx = ly_ctx_new(search_dir);
    if (NULL == ly_ctx) {
        fprintf(stderr, "Error: Unable to initialize libyang context: %s.\n", ly_errmsg());
        goto fail;
    }

    /* init module dependencies context */
    ret = md_init(ly_ctx, NULL, srctl_schema_search_dir, srctl_internal_schema_search_dir,
            srctl_internal_data_search_dir, true, &md_ctx);
    if (SR_ERR_OK != ret) {
        fprintf(stderr, "Error: Failed to initialize module dependencies context.\n");
        goto fail;
    }

    /* load the module into libyang ctx to get module information */
    module = lys_parse_path(ly_ctx, (NULL != yin) ? yin : yang, (NULL != yin) ? LYS_IN_YIN : LYS_IN_YANG);
    if (NULL == module) {
        fprintf(stderr, "Error: Unable to load the module by libyang.\n");
        goto fail;
     }

    /* Install schema files */
    rc = srctl_schema_install(module, yang, yin);
    if (SR_ERR_OK != rc) {
        goto fail;
    }

    /* Install data files */
    rc = srctl_data_install(module, owner, permissions);
    if (SR_ERR_OK != rc) {
        goto fail_data;
    }

    /* Update dependencies */
    if (NULL != yin) {
        srctl_get_yin_path(module->name, module->rev[0].date, schema_dst, PATH_MAX);
    }
    else if (NULL != yang) {
        srctl_get_yang_path(module->name, module->rev[0].date, schema_dst, PATH_MAX);
    }
    rc = md_insert_module(md_ctx, schema_dst);
    if (SR_ERR_DATA_EXISTS == rc) {
        printf("The module is already installed, exiting...\n");
        rc = SR_ERR_OK; /*< do not treat as error */
        goto cleanup; /*< already installed, do not revert */
    }
    if (SR_ERR_OK != rc) {
        fprintf(stderr, "Error: Unable to insert the module into the dependency graph.\n");
        goto fail_dep_update;
    }
    rc = md_flush(md_ctx);
    if (SR_ERR_OK != rc) {
        fprintf(stderr, "Error: Unable to apply the changes made in the dependency graph.\n");
        goto fail_dep_update;
    } else {
        md_installed = true;
    }

    /* unlock and release the internal data file with dependencies */
    md_destroy(md_ctx);
    md_ctx = NULL;

    /* Notify sysrepo about the change */
    if (!custom_repository) {
        printf("Notifying sysrepo about the change...\n");
        rc = srctl_open_session(true, &connection, &session);
        if (SR_ERR_OK == rc) {
            rc = sr_module_install(session, module->name, module->rev[0].date, module->filepath, true);
            if (SR_ERR_OK != rc) {
                if (SR_ERR_RESTART_NEEDED == rc) {
                    fprintf(stderr, "Error: sysrepod must be restarted (or stopped) before previously uninstalled "
                            "module '%s' can be reinstalled.\n", module->name);
                } else {
                    srctl_report_error(session, rc);
                }
                goto fail_notif;
            }
        }
    }

    printf("Install operation completed successfully.\n");
    rc = SR_ERR_OK;
    goto cleanup;

fail_notif:
fail_dep_update:
    printf("Reverting the install operation...\n");
    srctl_data_uninstall(module->name);
fail_data:
    /* remove both yang and yin schema files */
    if (NULL != yang) {
        srctl_get_yang_path(module->name, module->rev[0].date, schema_dst, PATH_MAX);
        ret = unlink(schema_dst);
        if (0 != ret && ENOENT != errno) {
            fprintf(stderr, "Error: Unable to revert the installation of the schema file '%s'.\n", schema_dst);
        } else {
            printf("Deleted the schema file '%s'.\n", schema_dst);
        }
    }
    if (NULL != yin) {
        srctl_get_yin_path(module->name, module->rev[0].date, schema_dst, PATH_MAX);
        ret = unlink(schema_dst);
        if (0 != ret && ENOENT != errno) {
            fprintf(stderr, "Error: Unable to revert the installation of the schema file '%s'.\n", schema_dst);
        } else {
            printf("Deleted the schema file '%s'.\n", schema_dst);
        }
    }
    if (md_installed) {
        /* remove from dependency list */
        rc = md_init(ly_ctx, NULL, srctl_schema_search_dir, srctl_internal_schema_search_dir,
                    srctl_internal_data_search_dir, true, &md_ctx);
        if (SR_ERR_OK == rc) {
            rc = md_remove_module(md_ctx, module->name, module->rev[0].date);
        }
        if (SR_ERR_OK == rc) {
            md_flush(md_ctx);
        }
        md_destroy(md_ctx);
        md_ctx = NULL;
    }
fail:
    printf("Install operation failed.\n");

cleanup:
    if (NULL != connection) {
        sr_disconnect(connection);
    }
    md_destroy(md_ctx);
    ly_ctx_destroy(ly_ctx, NULL);
    if (local_search_dir) {
        free((char*)search_dir);
    }
    return rc;
}

/**
 * @brief Performs the --init operation.
 */
static int
srctl_init(const char *module_name, const char *revision, const char *owner, const char *permissions)
{
    int rc = SR_ERR_OK;
    uint32_t idx = 0;
    struct ly_ctx *ly_ctx = NULL;
    md_ctx_t *md_ctx = NULL;
    DIR *dp = NULL;
    struct dirent *ep = NULL;
    char schema_filename[PATH_MAX] = { 0, };
    const struct lys_module *module = NULL;

    if (NULL == module_name) {
        fprintf(stderr, "Error: Module must be specified for --init operation.\n");
        rc = SR_ERR_INVAL_ARG;
        goto fail;
    }

    /* init libyang context */
    ly_ctx = ly_ctx_new(srctl_schema_search_dir);
    if (NULL == ly_ctx) {
        fprintf(stderr, "Error: Unable to initialize libyang context: %s.\n", ly_errmsg());
        rc = SR_ERR_INTERNAL;
        goto fail;
    }

    /* init module dependencies context */
    rc = md_init(ly_ctx, NULL, srctl_schema_search_dir, srctl_internal_schema_search_dir, srctl_internal_data_search_dir,
                 true, &md_ctx);
    if (SR_ERR_OK != rc) {
        fprintf(stderr, "Error: Failed to initialize module dependencies context.\n");
        goto fail;
    }

    /* search for the schema file in the repository */
    dp = opendir(srctl_schema_search_dir);
    if (NULL == dp) {
        fprintf(stderr, "Error by opening schema directory: %s.\n", sr_strerror_safe(errno));
        rc = SR_ERR_INTERNAL;
        goto fail;
    }

    /* load all schemas present in the repository */
    while (NULL != (ep = readdir(dp))) {
        if (sr_str_ends_with(ep->d_name, SR_SCHEMA_YIN_FILE_EXT) || sr_str_ends_with(ep->d_name, SR_SCHEMA_YANG_FILE_EXT)) {
            snprintf(schema_filename, PATH_MAX, "%s%s", srctl_schema_search_dir, ep->d_name);
            lys_parse_path(ly_ctx, schema_filename, sr_str_ends_with(ep->d_name, SR_SCHEMA_YIN_FILE_EXT) ? LYS_IN_YIN : LYS_IN_YANG);
        }
    }
    closedir(dp);

    /* find matching module to initialize */
    do {
        module = ly_ctx_get_module_iter(ly_ctx, &idx);
        if ((NULL != module) && (NULL != module->name) && (0 == strcmp(module->name, module_name))) {
            if ((NULL == revision) || ((module->rev_size > 0) && (0 == strcmp(module->rev[0].date, revision)))) {
                break;
            }
        }
    } while (NULL != module);

    if (NULL == module) {
        fprintf(stderr, "Error: Cannot find schema file for the module '%s@%s' in the repository.\n",
                module_name, revision);
        rc = SR_ERR_INVAL_ARG;
        goto fail;
    }

    /* install data files */
    rc = srctl_data_install(module, owner, permissions);
    if (SR_ERR_OK != rc) {
        goto fail;
    }

    /* update dependencies */
    rc = md_insert_module(md_ctx, module->filepath);
    if (SR_ERR_DATA_EXISTS != rc) { /*< ignore if already initialized */
        if (SR_ERR_OK != rc) {
            fprintf(stderr, "Error: Unable to insert the module into the dependency graph.\n");
            goto fail;
        }
        rc = md_flush(md_ctx);
        if (SR_ERR_OK != rc) {
            fprintf(stderr, "Error: Unable to apply the changes made in the dependency graph.\n");
            goto fail;
        }
    }

    printf("Init operation completed successfully.\n");
    rc = SR_ERR_OK;
    goto cleanup;

fail:
    printf("Init operation cancelled.\n");

cleanup:
    md_destroy(md_ctx);
    ly_ctx_destroy(ly_ctx, NULL);
    return rc;
}

/**
 * @brief Performs the --feature-enable or --feature-disable operation.
 */
static int
srctl_feature_change(const char *module_name, const char *feature_name, bool enable)
{
    sr_conn_ctx_t *connection = NULL;
    sr_session_ctx_t *session = NULL;
    int rc = SR_ERR_OK;

    if (NULL == module_name) {
        fprintf(stderr, "Error: Module must be specified for --%s operation.\n",
                enable ? "feature-enable" : "feature-disable");
        return SR_ERR_INVAL_ARG;
    }
    printf("%s feature '%s' in the module '%s'.\n", enable ? "Enabling" : "Disabling", feature_name, module_name);

    rc = srctl_open_session(false, &connection, &session);

    if (SR_ERR_OK == rc) {
        rc = sr_feature_enable(session, module_name, feature_name, enable);
    }

    if (SR_ERR_OK == rc) {
        printf("Operation completed successfully.\n");
    } else {
        srctl_report_error(session, rc);
    }
    sr_disconnect(connection);

    return rc;
}

/**
 * @brief Performs the --version operation.
 */
static void
srctl_print_version()
{
    printf("sysrepoctl - sysrepo control tool, version %s\n\n", SR_VERSION);
}

/**
 * @brief Performs the --help operation.
 */
static void
srctl_print_help()
{
    srctl_print_version();

    printf("Usage:\n");
    printf("  sysrepoctl [operation-option] [other-options]\n\n");
    printf("Available operation-options:\n");
    printf("  -h, --help             Prints usage help.\n");
    printf("  -v, --version          Prints version.\n");
    printf("  -l, --list             Lists YANG modules installed in sysrepo.\n");
    printf("  -i, --install          Installs specified schema into sysrepo (--yang or --yin must be specified).\n");
    printf("  -t, --init             Initializes already installed YANG/YIN schema (--module must be specified).\n");
    printf("  -u, --uninstall        Uninstalls specified schema from sysrepo (--module must be specified).\n");
    printf("  -c, --change           Changes specified module in sysrepo (--module must be specified).\n");
    printf("  -e, --feature-enable   Enables a feature within a module in sysrepo (feature name is the argument, --module must be specified).\n");
    printf("  -d, --feature-disable  Disables a feature within a module in sysrepo (feature name is the argument, --module must be specified).\n");
    printf("\n");
    printf("Available other-options:\n");
    printf("  -L, --level            Set verbosity level of logging ([0 - 4], 0 = all logging turned off).\n");
    printf("  -g, --yang             Path to the file with schema in YANG format (--install operation).\n");
    printf("  -n, --yin              Path to the file with schema in YIN format (--install operation).\n");
    printf("  -m, --module           Name of the module to be operated on (--init, --uninstall, --change, --feature-enable, --feature-disable operations).\n");
    printf("  -r, --revision         Revision of the module to be operated on (--init, --uninstall operations).\n");
    printf("  -o, --owner            Owner user and group of the module's data in chown format (--install, --init, --change operations).\n");
    printf("  -p, --permissions      Access permissions of the module's data in chmod format (--install, --init, --change operations).\n");
    printf("  -s, --search-dir       Directory to search for included/imported modules. Defaults to the directory with the YANG file being installed. (--install operation).\n");
    printf("\n");
    printf("Examples:\n");
    printf("  1) Install a new module by specifying YANG file, ownership and access permissions:\n");
    printf("     sysrepoctl --install --yang=/home/user/ietf-interfaces.yang --owner=admin:admin --permissions=644\n\n");
    printf("  2) Change the ownership and permissions of an existing YANG module:\n");
    printf("     sysrepoctl --change --module=ietf-interfaces --owner=admin:admin --permissions=644\n\n");
    printf("  3) Enable a feature within a YANG module:\n");
    printf("     sysrepoctl --feature-enable=if-mib --module=ietf-interfaces\n\n");
}

/**
 * @brief Main routine of the sysrepo control tool.
 */
int
main(int argc, char* argv[])
{
    int c = 0, operation = 0;
    char *feature_name = NULL;
    char *yang = NULL, *yin = NULL, *module = NULL, *revision = NULL;
    char *owner = NULL, *permissions = NULL;
    char *search_dir = NULL;
    char local_schema_search_dir[PATH_MAX] = { 0, }, local_data_search_dir[PATH_MAX] = { 0, };
    char local_internal_schema_search_dir[PATH_MAX] = { 0, }, local_internal_data_search_dir[PATH_MAX] = { 0, };
    int rc = SR_ERR_OK;

    struct option longopts[] = {
       { "help",            no_argument,       NULL, 'h' },
       { "version",         no_argument,       NULL, 'v' },
       { "list",            no_argument,       NULL, 'l' },
       { "install",         no_argument,       NULL, 'i' },
       { "init",            no_argument,       NULL, 't' },
       { "uninstall",       no_argument,       NULL, 'u' },
       { "change",          no_argument,       NULL, 'c' },
       { "feature-enable",  required_argument, NULL, 'e' },
       { "feature-disable", required_argument, NULL, 'd' },

       { "level",           required_argument, NULL, 'L' },
       { "yang",            required_argument, NULL, 'g' },
       { "yin",             required_argument, NULL, 'n' },
       { "module",          required_argument, NULL, 'm' },
       { "revision",        required_argument, NULL, 'r' },

       { "owner",           required_argument, NULL, 'o' },
       { "permissions",     required_argument, NULL, 'p' },
       { "search-dir",      required_argument, NULL, 's' },
       { 0, 0, 0, 0 }
    };

    while ((c = getopt_long(argc, argv, "hvlituce:d:L:g:n:m:r:o:p:s:0:W;", longopts, NULL)) != -1) {
        switch (c) {
            case 'h':
                srctl_print_help();
                exit(EXIT_SUCCESS);
                break;
            case 'v':
                srctl_print_version();
                exit(EXIT_SUCCESS);
                break;
            case 'L':
                srctl_log_level = atoi(optarg);
                break;
            case 'l':
            case 'i':
            case 't':
            case 'u':
            case 'c':
                operation = c;
                break;
            case 'e':
            case 'd':
                operation = c;
                feature_name = optarg;
                break;
            case 'g':
                yang = optarg;
                break;
            case 'n':
                yin = optarg;
                break;
            case 'm':
                module = optarg;
                break;
            case 'r':
                revision = optarg;
                break;
            case 'o':
                owner = optarg;
                break;
            case 'p':
                permissions = optarg;
                break;
            case 's':
                search_dir = optarg;
                break;
            case '0':
                /* 'hidden' option - custom repository location */
                strncpy(local_schema_search_dir, optarg, PATH_MAX - 6);
                strncpy(local_data_search_dir, optarg, PATH_MAX - 6);
                strncpy(local_internal_schema_search_dir, optarg, PATH_MAX - 15);
                strncpy(local_internal_data_search_dir, optarg, PATH_MAX - 15);
                strcat(local_schema_search_dir, "/yang/");
                strcat(local_data_search_dir, "/data/");
                strcat(local_internal_schema_search_dir, "/yang/internal/");
                strcat(local_internal_data_search_dir, "/data/internal/");
                srctl_schema_search_dir = local_schema_search_dir;
                srctl_data_search_dir = local_data_search_dir;
                srctl_internal_schema_search_dir = local_internal_schema_search_dir;
                srctl_internal_data_search_dir = local_internal_data_search_dir;
                custom_repository = true;
                break;
            case ':':
                /* missing option argument */
                fprintf(stderr, "%s: option `-%c' requires an argument\n", argv[0], optopt);
                break;
            case '?':
            default:
                /* invalid option */
                fprintf(stderr, "%s: option `-%c' is invalid. Exiting.\n", argv[0], optopt);
                exit(EXIT_FAILURE);
                break;
        }
    }

    /* set log levels */
    sr_log_stderr(SR_LL_ERR);
    sr_log_syslog(SR_LL_NONE);
    if ((srctl_log_level >= SR_LL_NONE) && (srctl_log_level <= SR_LL_DBG)) {
        sr_log_stderr(srctl_log_level);
    }
    ly_set_log_clb(srctl_ly_log_cb, 0);

    /* select operation */
    switch (operation) {
        case 'l':
            rc = srctl_list_modules();
            break;
        case 'i':
            rc = srctl_install(yang, yin, owner, permissions, search_dir);
            break;
        case 't':
            rc = srctl_init(module, revision, owner, permissions);
            break;
        case 'u':
            rc = srctl_uninstall(module, revision);
            break;
        case 'c':
            rc = srctl_change(module, owner, permissions);
            break;
        case 'e':
            rc = srctl_feature_change(module, feature_name, true);
            break;
        case 'd':
            rc = srctl_feature_change(module, feature_name, false);
            break;
        default:
            srctl_print_help();
    }

    return (SR_ERR_OK == rc) ? EXIT_SUCCESS : EXIT_FAILURE;
}<|MERGE_RESOLUTION|>--- conflicted
+++ resolved
@@ -614,15 +614,6 @@
         goto fail;
     }
 
-<<<<<<< HEAD
-    /* load the schema into libyang ctx to get access to the list of sub-modules */
-    module_schema = lys_parse_path(ly_ctx, module->filepath,
-                                   sr_str_ends_with(module->filepath, SR_SCHEMA_YANG_FILE_EXT) ? LYS_IN_YANG : LYS_IN_YIN);
-    if (NULL == module_schema) {
-        rc = SR_ERR_INTERNAL;
-        fprintf(stderr, "Error: Unable to load the module by libyang.\n");
-        goto fail;
-=======
     /**
      * collect list of schemas that need to be removed.
      *
@@ -642,7 +633,6 @@
             CHECK_RC_LOG_GOTO(rc, fail, "Unable to insert subtree filepath (%s) into a linked-list.", dep->dest->filepath);
         }
         dep_node = dep_node->next;
->>>>>>> d605a68f
     }
 
     /* try to remove the module from the dependency graph */
@@ -661,7 +651,7 @@
         /* disable in sysrepo */
         rc = srctl_open_session(true, &connection, &session);
         if (SR_ERR_OK == rc) {
-            rc = sr_module_install(session, module_name, revision, module_schema->filepath, false);
+            rc = sr_module_install(session, module_name, revision, NULL, false);
             if (SR_ERR_OK != rc && SR_ERR_NOT_FOUND != rc) {
                 srctl_report_error(session, rc);
                 fprintf(stderr, "Module can not be uninstalled because it is being used.\n");
@@ -681,14 +671,12 @@
     md_destroy(md_ctx);
     md_ctx = NULL;
 
-    /* uninstall the module */
+        /* uninstall the module */
     rc = srctl_schema_file_delete(filepath);
     if (SR_ERR_OK != rc) {
         fprintf(stderr, "Warning: Module schema delete was unsuccessful, continuing.\n");
     }
 
-<<<<<<< HEAD
-=======
     /* uninstall submodules that are no longer needed */
     submodule = submodules->first;
     while (submodule) {
@@ -699,22 +687,6 @@
         submodule = submodule->next;
     }
 
-    /* notify sysrepo about the change */
-    if (!custom_repository) {
-        /* disable in sysrepo */
-        rc = srctl_open_session(true, &connection, &session);
-        if (SR_ERR_OK == rc) {
-            rc = sr_module_install(session, module_name, revision, false);
-            if (SR_ERR_OK != rc && SR_ERR_NOT_FOUND != rc) {
-                srctl_report_error(session, rc);
-                fprintf(stderr, "Warning: Sysrepo failed to react properly to uninstalled module, "
-                                "consider restart of the daemon, continuing.\n");
-            }
-            sr_disconnect(connection);
-        }
-    }
-
->>>>>>> d605a68f
     /* delete data files */
     rc = srctl_data_uninstall(module_name);
     if (SR_ERR_OK != rc) {
